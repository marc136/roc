{
  "nodes": {
    "flake-utils": {
      "locked": {
        "lastModified": 1649676176,
        "narHash": "sha256-OWKJratjt2RW151VUlJPRALb7OU2S5s+f0vLj4o1bHM=",
        "owner": "numtide",
        "repo": "flake-utils",
        "rev": "a4b154ebbdc88c8498a5c7b01589addc9e9cb678",
        "type": "github"
      },
      "original": {
        "owner": "numtide",
        "repo": "flake-utils",
        "type": "github"
      }
    },
    "flake-utils_2": {
      "locked": {
<<<<<<< HEAD
=======
        "lastModified": 1637014545,
        "narHash": "sha256-26IZAc5yzlD9FlDT54io1oqG/bBoyka+FJk5guaX4x4=",
        "owner": "numtide",
        "repo": "flake-utils",
        "rev": "bba5dcc8e0b20ab664967ad83d24d64cb64ec4f4",
        "type": "github"
      },
      "original": {
        "owner": "numtide",
        "repo": "flake-utils",
        "type": "github"
      }
    },
    "flake-utils_3": {
      "locked": {
>>>>>>> b2e045bf
        "lastModified": 1629481132,
        "narHash": "sha256-JHgasjPR0/J1J3DRm4KxM4zTyAj4IOJY8vIl75v/kPI=",
        "owner": "numtide",
        "repo": "flake-utils",
        "rev": "997f7efcb746a9c140ce1f13c72263189225f482",
        "type": "github"
      },
      "original": {
        "owner": "numtide",
        "repo": "flake-utils",
        "type": "github"
      }
    },
    "nixpkgs": {
      "locked": {
        "lastModified": 1647282937,
        "narHash": "sha256-K8Oo6QyFCfiEWTRpQVfzcwI3YNMKlz6Tu8rr+o3rzRQ=",
        "owner": "nixos",
        "repo": "nixpkgs",
        "rev": "64fc73bd74f04d3e10cb4e70e1c65b92337e76db",
        "type": "github"
      },
      "original": {
        "owner": "nixos",
        "ref": "nixos-21.11",
        "repo": "nixpkgs",
        "type": "github"
      }
    },
    "nixpkgs_2": {
      "locked": {
        "lastModified": 1637453606,
        "narHash": "sha256-Gy6cwUswft9xqsjWxFYEnx/63/qzaFUwatcbV5GF/GQ=",
        "owner": "NixOS",
        "repo": "nixpkgs",
        "rev": "8afc4e543663ca0a6a4f496262cd05233737e732",
        "type": "github"
      },
      "original": {
        "owner": "NixOS",
        "ref": "nixpkgs-unstable",
        "repo": "nixpkgs",
        "type": "github"
      }
    },
    "nixpkgs_3": {
      "locked": {
        "lastModified": 1631288242,
        "narHash": "sha256-sXm4KiKs7qSIf5oTAmrlsEvBW193sFj+tKYVirBaXz0=",
        "owner": "NixOS",
        "repo": "nixpkgs",
        "rev": "0e24c87754430cb6ad2f8c8c8021b29834a8845e",
        "type": "github"
      },
      "original": {
        "owner": "NixOS",
        "ref": "nixpkgs-unstable",
        "repo": "nixpkgs",
        "type": "github"
      }
    },
    "nixpkgs_2": {
      "locked": {
        "lastModified": 1631288242,
        "narHash": "sha256-sXm4KiKs7qSIf5oTAmrlsEvBW193sFj+tKYVirBaXz0=",
        "owner": "NixOS",
        "repo": "nixpkgs",
        "rev": "0e24c87754430cb6ad2f8c8c8021b29834a8845e",
        "type": "github"
      },
      "original": {
        "owner": "NixOS",
        "ref": "nixpkgs-unstable",
        "repo": "nixpkgs",
        "type": "github"
      }
    },
    "root": {
      "inputs": {
        "flake-utils": "flake-utils",
        "nixpkgs": "nixpkgs",
<<<<<<< HEAD
        "nixpkgs-unstable": "nixpkgs-unstable",
        "zig": "zig"
      }
    },
    "zig": {
=======
        "rust-overlay": "rust-overlay",
        "zig": "zig"
      }
    },
    "rust-overlay": {
>>>>>>> b2e045bf
      "inputs": {
        "flake-utils": "flake-utils_2",
        "nixpkgs": "nixpkgs_2"
      },
      "locked": {
<<<<<<< HEAD
        "lastModified": 1650415318,
        "narHash": "sha256-HZDhiEELVjhZf9pR0Y3cYVFI7SZVCiSc1g3yqvMYdFk=",
        "owner": "roarkanize",
        "repo": "zig-overlay",
        "rev": "da3b287c1d29761e576ad81ac94aed260744d20d",
=======
        "lastModified": 1651459928,
        "narHash": "sha256-V/4b3OG7W6WgkTZXlaYXIg1lYqXy+VgRQReWE4apjgU=",
        "owner": "oxalica",
        "repo": "rust-overlay",
        "rev": "979ae5a43bdb7662c9dfd2f57826afde0ad438bb",
        "type": "github"
      },
      "original": {
        "owner": "oxalica",
        "repo": "rust-overlay",
        "type": "github"
      }
    },
    "zig": {
      "inputs": {
        "flake-utils": "flake-utils_3",
        "nixpkgs": "nixpkgs_3"
      },
      "locked": {
        "lastModified": 1651452199,
        "narHash": "sha256-lq6mTsoPeOCsji/oMFf6953/uOtOhZZ7HSdtjNVDh6I=",
        "owner": "roarkanize",
        "repo": "zig-overlay",
        "rev": "c3bd59086dbc731c240c924fd2bc3581720d0035",
>>>>>>> b2e045bf
        "type": "github"
      },
      "original": {
        "owner": "roarkanize",
        "repo": "zig-overlay",
        "type": "github"
      }
    }
  },
  "root": "root",
  "version": 7
}<|MERGE_RESOLUTION|>--- conflicted
+++ resolved
@@ -17,8 +17,6 @@
     },
     "flake-utils_2": {
       "locked": {
-<<<<<<< HEAD
-=======
         "lastModified": 1637014545,
         "narHash": "sha256-26IZAc5yzlD9FlDT54io1oqG/bBoyka+FJk5guaX4x4=",
         "owner": "numtide",
@@ -34,7 +32,6 @@
     },
     "flake-utils_3": {
       "locked": {
->>>>>>> b2e045bf
         "lastModified": 1629481132,
         "narHash": "sha256-JHgasjPR0/J1J3DRm4KxM4zTyAj4IOJY8vIl75v/kPI=",
         "owner": "numtide",
@@ -96,51 +93,20 @@
         "type": "github"
       }
     },
-    "nixpkgs_2": {
-      "locked": {
-        "lastModified": 1631288242,
-        "narHash": "sha256-sXm4KiKs7qSIf5oTAmrlsEvBW193sFj+tKYVirBaXz0=",
-        "owner": "NixOS",
-        "repo": "nixpkgs",
-        "rev": "0e24c87754430cb6ad2f8c8c8021b29834a8845e",
-        "type": "github"
-      },
-      "original": {
-        "owner": "NixOS",
-        "ref": "nixpkgs-unstable",
-        "repo": "nixpkgs",
-        "type": "github"
-      }
-    },
     "root": {
       "inputs": {
         "flake-utils": "flake-utils",
         "nixpkgs": "nixpkgs",
-<<<<<<< HEAD
-        "nixpkgs-unstable": "nixpkgs-unstable",
-        "zig": "zig"
-      }
-    },
-    "zig": {
-=======
         "rust-overlay": "rust-overlay",
         "zig": "zig"
       }
     },
     "rust-overlay": {
->>>>>>> b2e045bf
       "inputs": {
         "flake-utils": "flake-utils_2",
         "nixpkgs": "nixpkgs_2"
       },
       "locked": {
-<<<<<<< HEAD
-        "lastModified": 1650415318,
-        "narHash": "sha256-HZDhiEELVjhZf9pR0Y3cYVFI7SZVCiSc1g3yqvMYdFk=",
-        "owner": "roarkanize",
-        "repo": "zig-overlay",
-        "rev": "da3b287c1d29761e576ad81ac94aed260744d20d",
-=======
         "lastModified": 1651459928,
         "narHash": "sha256-V/4b3OG7W6WgkTZXlaYXIg1lYqXy+VgRQReWE4apjgU=",
         "owner": "oxalica",
@@ -165,7 +131,6 @@
         "owner": "roarkanize",
         "repo": "zig-overlay",
         "rev": "c3bd59086dbc731c240c924fd2bc3581720d0035",
->>>>>>> b2e045bf
         "type": "github"
       },
       "original": {
