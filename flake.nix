{
  description = "Roc flake";

  inputs = {
    nixpkgs.url = "github:nixos/nixpkgs/nixos-21.11";
    rust-overlay.url = "github:oxalica/rust-overlay"; # rust from nixpkgs has some libc problems, this is patched in the rust-overlay
    zig.url = "github:roarkanize/zig-overlay"; # using an overlay allows for quick updates after zig releases
    flake-utils.url = "github:numtide/flake-utils"; # to easily make configs for all architectures
  };

  outputs = { self, nixpkgs, rust-overlay, zig, flake-utils }:
    flake-utils.lib.eachDefaultSystem (system:
      let
        overlays = [ (import rust-overlay) ];
        pkgs = import nixpkgs { 
          inherit system overlays;
        };
        llvmPkgs = pkgs.llvmPackages_13;

        # get current working directory
        cwd = builtins.toString ./.;
        rust = pkgs.rust-bin.fromRustupToolchainFile "${cwd}/rust-toolchain.toml";

        linuxInputs = with pkgs;
          lib.optionals stdenv.isLinux [
            valgrind # used in cli tests, see cli/tests/cli_run.rs
            vulkan-headers
            vulkan-loader
            vulkan-tools
            vulkan-validation-layers
            xorg.libX11
            xorg.libXcursor
            xorg.libXrandr
            xorg.libXi
            xorg.libxcb
            alsa-lib
          ];

        darwinInputs = with pkgs;
          lib.optionals stdenv.isDarwin (with pkgs.darwin.apple_sdk.frameworks; [
            AppKit
            CoreFoundation
            CoreServices
            CoreVideo
            Foundation
            Metal
            Security
        ]);

<<<<<<< HEAD
=======
        # zig 0.9.1 from pkgs is broken on aarch64-darwin, hence the workaround
>>>>>>> 8db3a3c9
        zig-toolchain = zig.packages.${system}."0.9.1";

        sharedInputs = (with pkgs; [
          # build libraries
          cmake
          git
          python3
          llvmPkgs.llvm.dev
          llvmPkgs.clang
          libxkbcommon
          pkg-config
          zig-toolchain # roc builtins are implemented in zig, see compiler/builtins/bitcode/

          # lib deps
          libffi
          libxml2
          ncurses
          zlib
          libiconv

          # faster builds - see https://github.com/rtfeldman/roc/blob/trunk/BUILDING_FROM_SOURCE.md#use-lld-for-the-linker
          llvmPkgs.lld
          # debugir
          rust
        ]);
      in {

        devShell = pkgs.mkShell {
          buildInputs = sharedInputs ++ darwinInputs ++ linuxInputs;

          LLVM_SYS_130_PREFIX = "${llvmPkgs.llvm.dev}";
          NIX_GLIBC_PATH = if pkgs.stdenv.isLinux then "${pkgs.glibc_multi.out}/lib" else "";
          LD_LIBRARY_PATH = with pkgs;
            lib.makeLibraryPath
            ([ pkg-config stdenv.cc.cc.lib libffi ncurses zlib ] ++ linuxInputs);
          NIXPKGS_ALLOW_UNFREE = 1; # to run the editor with NVIDIA's closed source drivers
        };

    }
  );
}<|MERGE_RESOLUTION|>--- conflicted
+++ resolved
@@ -47,10 +47,6 @@
             Security
         ]);
 
-<<<<<<< HEAD
-=======
-        # zig 0.9.1 from pkgs is broken on aarch64-darwin, hence the workaround
->>>>>>> 8db3a3c9
         zig-toolchain = zig.packages.${system}."0.9.1";
 
         sharedInputs = (with pkgs; [
