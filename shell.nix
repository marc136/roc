{ }:

let
  sources = import nix/sources.nix { };
  pkgs = import sources.nixpkgs { };

  darwinInputs = with pkgs;
    lib.optionals stdenv.isDarwin (with pkgs.darwin.apple_sdk.frameworks; [
      AppKit
      CoreFoundation
      CoreServices
      CoreVideo
      Foundation
      Metal
      Security
    ]);

  linuxInputs = with pkgs;
    lib.optionals stdenv.isLinux [
      valgrind
      vulkan-headers
      vulkan-loader
      vulkan-tools
      vulkan-validation-layers
      xorg.libX11
      xorg.libXcursor
      xorg.libXrandr
      xorg.libXi
      xorg.libxcb
      alsa-lib
    ];

  llvmPkgs = pkgs.llvmPackages_12;

  debugir = import ./nix/debugir.nix { inherit pkgs; };

  inputs = with pkgs; [
    # build libraries
    rustc
    cargo
    clippy
    rustfmt
    cmake
    git
    python3
    llvmPkgs.llvm.dev
    llvmPkgs.clang
    libxkbcommon
    pkg-config
    zig

    # lib deps
    libffi
    libxml2
    ncurses
    zlib
    libiconv

    # faster builds - see https://github.com/rtfeldman/roc/blob/trunk/BUILDING_FROM_SOURCE.md#use-lld-for-the-linker
    llvmPkgs.lld
    debugir

    # meta-tools
    # note: niv manages its own nixpkgs so it doesn't need pkgs.callPackage. Do
    # `cachix use niv` to get cached builds!
    (import sources.niv { }).niv
  ];
in pkgs.mkShell {
  buildInputs = inputs ++ darwinInputs ++ linuxInputs;

  # Additional Env vars
  LLVM_SYS_120_PREFIX = "${llvmPkgs.llvm.dev}";
  LD_LIBRARY_PATH = with pkgs;
    lib.makeLibraryPath
    ([ pkg-config stdenv.cc.cc.lib libffi ncurses zlib ] ++ linuxInputs);
<<<<<<< HEAD

  COREAUDIO_SDK_PATH = if pkgs.stdenv.isDarwin then
  # The coreaudio-sys crate is configured to look for things in whatever the
  # output of `xcrun --sdk macosx --show-sdk-path` is. However, this does not
  # always contain the right frameworks, and it uses system versions instead of
  # what we control via Nix. Instead of having to run a lot of extra scripts
  # to set our systems up to build, we can just create a SDK directory with
  # the same layout as the `MacOSX{version}.sdk` that XCode produces.
    pkgs.symlinkJoin {
      name = "sdk";
      paths = with pkgs.darwin.apple_sdk.frameworks; [
        AudioToolbox
        AudioUnit
        CoreAudio
        CoreFoundation
        CoreMIDI
        OpenAL
      ];
      postBuild = ''
        mkdir $out/System
        mv $out/Library $out/System
      '';
    }
  else
  # TODO: I'm not 100% confident that this being blank won't cause issues for
  # Nix-on-Linux development. It may be sufficient to use the pkgs.symlinkJoin
  # above regardless of system! That'd set us up for cross-compilation as well.
    "";

=======
  NIX_GLIBC_PATH =
    if pkgs.stdenv.isLinux then "${pkgs.glibc_multi.out}/lib" else "";
>>>>>>> c76d6723
}<|MERGE_RESOLUTION|>--- conflicted
+++ resolved
@@ -70,10 +70,11 @@
 
   # Additional Env vars
   LLVM_SYS_120_PREFIX = "${llvmPkgs.llvm.dev}";
+  NIX_GLIBC_PATH =
+    if pkgs.stdenv.isLinux then "${pkgs.glibc_multi.out}/lib" else "";
   LD_LIBRARY_PATH = with pkgs;
     lib.makeLibraryPath
     ([ pkg-config stdenv.cc.cc.lib libffi ncurses zlib ] ++ linuxInputs);
-<<<<<<< HEAD
 
   COREAUDIO_SDK_PATH = if pkgs.stdenv.isDarwin then
   # The coreaudio-sys crate is configured to look for things in whatever the
@@ -103,8 +104,5 @@
   # above regardless of system! That'd set us up for cross-compilation as well.
     "";
 
-=======
-  NIX_GLIBC_PATH =
-    if pkgs.stdenv.isLinux then "${pkgs.glibc_multi.out}/lib" else "";
->>>>>>> c76d6723
+
 }