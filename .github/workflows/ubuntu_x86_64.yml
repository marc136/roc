on: [pull_request]

name: CI

concurrency:
  group: ${{ github.workflow }}-${{ github.ref }}
  cancel-in-progress: true

env:
  RUST_BACKTRACE: 1

jobs:
  test-zig-rust-wasm:
    name: test zig, rust, wasm
    runs-on: [self-hosted, i5-4690K]
    timeout-minutes: 90
    env:
<<<<<<< HEAD
      RUSTC_WRAPPER: /usr/local/cargo/bin/sccache
=======
      RUST_BACKTRACE: 1
      RUSTC_WRAPPER: /home/small-ci-user/.cargo/bin/sccache
>>>>>>> 02853d9d
    steps:
      - uses: actions/checkout@v2
        with:
          clean: "true"

      - name: zig fmt check, zig tests
        run: cd crates/compiler/builtins/bitcode && ./run-tests.sh

      - name: zig wasm tests
        run: cd crates/compiler/builtins/bitcode && ./run-wasm-tests.sh

      - name: regular rust tests
        run: cargo test --locked --release --features with_sound serde --workspace && sccache --show-stats

      - name: test the dev and wasm backend # these tests require an explicit feature flag
        run: cargo test --locked --release --package test_gen --no-default-features --features gen-dev && sccache --show-stats

      - name: test gen-wasm single threaded # gen-wasm has some multithreading problems to do with the wasmer runtime
        run: cargo test --locked --release --package test_gen --no-default-features --features gen-wasm -- --test-threads=1 && sccache --show-stats

      - name: run `roc test` on Str builtins
        run: cargo run --locked --release -- test crates/compiler/builtins/roc/Str.roc && sccache --show-stats

      #TODO pass --locked into the script here as well, this avoids rebuilding dependencies unnecessarily
      - name: wasm repl test
        run: crates/repl_test/test_wasm.sh && sccache --show-stats

      #TODO i386 (32-bit linux) cli tests

      #TODO verify-no-git-changes

      - name: test website build script
        run: REPL_DEBUG=1 bash www/build.sh<|MERGE_RESOLUTION|>--- conflicted
+++ resolved
@@ -15,12 +15,7 @@
     runs-on: [self-hosted, i5-4690K]
     timeout-minutes: 90
     env:
-<<<<<<< HEAD
-      RUSTC_WRAPPER: /usr/local/cargo/bin/sccache
-=======
-      RUST_BACKTRACE: 1
       RUSTC_WRAPPER: /home/small-ci-user/.cargo/bin/sccache
->>>>>>> 02853d9d
     steps:
       - uses: actions/checkout@v2
         with:
