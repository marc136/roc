interface Path
    exposes [
        Path,
        fromStr,
        toStr
    ]
    imports [InternalPath.{ InternalPath }, Task.{ Task }]

<<<<<<< HEAD
Path := Str

fromStr : Str -> Path
fromStr = @Path
=======
## You can canonicalize a [Path] using [Path.canonicalize].
##
## Comparing canonical paths is often more reliable than comparing raw ones.
## For example, `Path.fromStr "foo/bar/../baz" == Path.fromStr "foo/baz"` will return `False`,
## because those are different paths even though their canonical equivalents would be equal.
##
## Also note that canonicalization reads from the file system (in order to resolve symbolic
## links, and to convert relative paths into absolute ones). This means that it is not only
## a [Task] (which can fail), but also that running [canonicalize] on the same [Path] twice
## may give different answers. An example of a way this could happen is if a symbolic link
## in the path changed on disk to point somewhere else in between the two [canonicalize] calls.
##
## Similarly, remember that canonical paths are not guaranteed to refer to a valid file. They
## might have referred to one when they were canonicalized, but that file may have moved or
## been deleted since the canonical path was created. So you might [canonicalize] a [Path],
## and then immediately use that [Path] to read a file from disk, and still get back an error
## because something relevant changed on the filesystem between the two operations.
##
## Also note that different filesystems have different rules for syntactically valid paths.
## Suppose you're on a machine with two disks, one formatted as ext4 and another as FAT32.
## It's possible to list the contents of a directory on the ext4 disk, and get a [CanPath] which
## is valid on that disk, but invalid on the other disk. One way this could happen is if the
## directory on the ext4 disk has a filename containing a `:` in it. `:` is allowed in ext4
## paths but is considered invalid in FAT32 paths.
Path : InternalPath

## Note that the path may not be valid depending on the filesystem where it is used.
## For example, paths containing `:` are valid on ext4 and NTFS filesystems, but not
## on FAT ones. So if you have multiple disks on the same machine, but they have
## different filesystems, then this path could be valid on one but invalid on another!
##
## It's safest to assume paths are invalid (even syntactically) until given to an operation
## which uses them to open a file. If that operation succeeds, then the path was valid
## (at the time). Otherwise, error handling can happen for that operation rather than validating
## up front for a false sense of security (given symlinks, parts of a path being renamed, etc.).
fromStr : Str -> Path
fromStr = \str ->
    FromStr str
    |> InternalPath.wrap

## Not all filesystems use Unicode paths. This function can be used to create a path which
## is not valid Unicode (like a Roc [Str] is), but which is valid for a particular filesystem.
##
## Note that if the list contains any `0` bytes, sending this path to any file operations
## (e.g. [File.read] or [WriteStream.openPath]) will fail.
fromBytes : List U8 -> Path
fromBytes = \bytes ->
    ArbitraryBytes bytes
    |> InternalPath.wrap

## Note that canonicalization reads from the file system (in order to resolve symbolic
## links, and to convert relative paths into absolute ones). This means that it is not only
## a [Task] (which can fail), but also that running [canonicalize] on the same [Path] twice
## may give different answers. An example of a way this could happen is if a symbolic link
## in the path changed on disk to point somewhere else in between the two [canonicalize] calls.
##
## Returns an effect type of `[Metadata, Cwd]` because it can resolve symbolic links
## and can access the current working directory by turning a relative path into an
## absolute one (which can prepend the absolute path of the current working directory to
## the relative path).
canonicalize : Path -> Task Path (CanonicalizeErr *) [Metadata, Read [Env]]*

## Unfortunately, operating system paths do not include information about which charset
## they were originally encoded with. It's most common (but not guaranteed) that they will
## have been encoded with the same charset as the operating system's curent locale (which
## typically does not change after it is set during installation of the OS), so
## this should convert a [Path] to a valid string as long as the path was created
## with the given [Charset]. (Use [Env.charset] to get the current system charset.)
##
## For a conversion to [Str] that is lossy but does not return a [Result], see
## [displayUtf8].
toInner : Path -> [Str Str, Bytes (List U8)]

## Assumes a path is encoded as [UTF-8](https://en.wikipedia.org/wiki/UTF-8),
## and converts it to a string using [Str.displayUtf8].
##
## This conversion is lossy because the path may contain invalid UTF-8 bytes. If that happens,
## any invalid bytes will be replaced with the [Unicode replacement character](https://unicode.org/glossary/#replacement_character)
## instead of returning an error. As such, it's rarely a good idea to use the [Str] returned
## by this function for any purpose other than displaying it to a user.
##
## When you don't know for sure what a path's encoding is, UTF-8 is a popular guess because
## it's the default on UNIX and also is the encoding used in Roc strings. This platform also
## automatically runs applications under the [UTF-8 code page](https://docs.microsoft.com/en-us/windows/apps/design/globalizing/use-utf8-code-page)
## on Windows.
##
## Converting paths to strings can be an unreliable operation, because operating systems
## don't record the paths' encodings. This means it's possible for the path to have been
## encoded with a different character set than UTF-8 even if UTF-8 is the system default,
## which means when [displayUtf8] converts them to a string, the string may include gibberish.
## [Here is an example.](https://unix.stackexchange.com/questions/667652/can-a-file-path-be-invalid-utf-8/667863#667863)
##
## If you happen to know the [Charset] that was used to encode the path, you can use
## [toStrUsingCharset] instead of [displayUtf8].
displayUtf8 : Path -> Str
displayUtf8 = \path ->
    when InternalPath.unwrap path is
        FromStr str -> str
        NoInteriorNul bytes | ArbitraryBytes bytes ->
            Str.displayUtf8 bytes

isEq : Path, Path -> Bool
isEq = \p1, p2 ->
    when InternalPath.unwrap p1 is
        NoInteriorNul bytes1 | ArbitraryBytes bytes1 ->
            when InternalPath.unwrap p2 is
                NoInteriorNul bytes2 | ArbitraryBytes bytes2 -> bytes1 == bytes2
                # We can't know the encoding that was originally used in the path, so we convert
                # the string to bytes and see if those bytes are equal to the path's bytes.
                #
                # This may sound unreliable, but it's how all paths are compared; since the OS
                # doesn't record which encoding was used to encode the path name, the only
                # reasonable# definition for path equality is byte-for-byte equality.
                FromStr str2 -> Str.isEqUtf8 str2 bytes1

        FromStr str1 ->
            when InternalPath.unwrap p2 is
                NoInteriorNul bytes2 | ArbitraryBytes bytes2 -> Str.isEqUtf8 str1 bytes2
                FromStr str2 -> str1 == str2

compare : Path, Path -> [Lt, Eq, Gt]
compare = \p1, p2 ->
    when InternalPath.unwrap p1 is
        NoInteriorNul bytes1 | ArbitraryBytes bytes1 ->
            when InternalPath.unwrap p2 is
                NoInteriorNul bytes2 | ArbitraryBytes bytes2 -> Ord.compare bytes1 bytes2
                FromStr str2 -> Str.compareUtf8 str2 bytes1 |> Ord.reverse

        FromStr str1 ->
            when InternalPath.unwrap p2 is
                NoInteriorNul bytes2 | ArbitraryBytes bytes2 -> Str.compareUtf8 str1 bytes2
                FromStr str2 -> Ord.compare str1 str2

## ## Path Components
PathComponent : [
    ParentDir, # e.g. ".." on UNIX or Windows
    CurrentDir, # e.g. "." on UNIX
    Named Str, # e.g. "stuff" on UNIX
    DirSep Str, # e.g. "/" on UNIX, "\" or "/" on Windows. Or, sometimes, "¥" on Windows - see
    # https://docs.microsoft.com/en-us/windows/win32/intl/character-sets-used-in-file-names
    #
    # This is included as an option so if you're transforming part of a path,
    # you can write back whatever separator was originally used.
]

## Note that a root of Slash (`/`) has different meanings on UNIX and on Windows.
## * On UNIX, `/` at the beginning of the path refers to the filesystem root, and means the path is absolute.
## * On Windows, `/` at the beginning of the path refers to the current disk drive, and means the path is relative.
PathRoot : [
    WindowsSpecificRoot WindowsRoot, # e.g. "C:" on Windows
    Slash,
    None,
]

# TODO see https://doc.rust-lang.org/std/path/enum.Prefix.html
WindowsRoot : []

## Returns the root of the path.
root : Path -> PathRoot

components : Path -> { root : PathRoot, components : List PathComponent }

## Walk over the path's [components].
walk :
    Path,
    # None means it's a relative path
    (PathRoot -> state),
    (state, PathComponent -> state)
    -> state

## Returns the path without its last [`component`](#components).
##
## If the path was empty or contained only a [root](#PathRoot), returns the original path.
dropLast : Path -> Path

# TODO see https://doc.rust-lang.org/std/path/struct.Path.html#method.join for
# the definition of the term "adjoin" - should we use that term?
append : Path, Path -> Path
append = \prefix, suffix ->
    content =
        when InternalPath.unwrap prefix is
            NoInteriorNul prefixBytes ->
                when InternalPath.unwrap suffix is
                    NoInteriorNul suffixBytes ->
                        # Neither prefix nor suffix had interior nuls, so the answer won't either
                        List.concat prefixBytes suffixBytes
                        |> NoInteriorNul

                    ArbitraryBytes suffixBytes ->
                        List.concat prefixBytes suffixBytes
                        |> ArbitraryBytes

                    FromStr suffixStr ->
                        # Append suffixStr by writing it to the end of prefixBytes
                        Str.writeUtf8 suffixStr prefixBytes (List.len prefixBytes)
                        |> ArbitraryBytes

            ArbitraryBytes prefixBytes ->
                when InternalPath.unwrap suffix is
                    ArbitraryBytes suffixBytes | NoInteriorNul suffixBytes ->
                        List.concat prefixBytes suffixBytes
                        |> ArbitraryBytes

                    FromStr suffixStr ->
                        # Append suffixStr by writing it to the end of prefixBytes
                        Str.writeUtf8 suffixStr prefixBytes (List.len prefixBytes)
                        |> ArbitraryBytes

            FromStr prefixStr ->
                when InternalPath.unwrap suffix is
                    ArbitraryBytes suffixBytes | NoInteriorNul suffixBytes ->
                        List.concat suffixBytes (Str.toUtf8 prefixStr)
                        |> ArbitraryBytes

                    FromStr suffixStr ->
                        Str.concat prefixStr suffixStr
                        |> FromStr

    InternalPath.wrap content

appendStr : Path, Str -> Path
appendStr = \prefix, suffixStr ->
    content =
        when InternalPath.unwrap prefix is
            NoInteriorNul prefixBytes | ArbitraryBytes prefixBytes ->
                # Append suffixStr by writing it to the end of prefixBytes
                Str.writeUtf8 suffixStr prefixBytes (List.len prefixBytes)
                |> ArbitraryBytes

            FromStr prefixStr ->
                Str.concat prefixStr suffixStr
                |> FromStr

    InternalPath.wrap content

## Returns `True` if the first path begins with the second.
startsWith : Path, Path -> Bool
startsWith = \path, prefix ->
    when InternalPath.unwrap path is
        NoInteriorNul pathBytes | ArbitraryBytes pathBytes ->
            when InternalPath.unwrap prefix is
                NoInteriorNul prefixBytes | ArbitraryBytes prefixBytes ->
                    List.startsWith pathBytes prefixBytes

                FromStr prefixStr ->
                    strLen = Str.countUtf8Bytes str

                    if strLen == List.len pathBytes then
                        # Grab the first N bytes of the list, where N = byte length of string.
                        bytesPrefix = List.takeAt pathBytes 0 strLen

                        # Compare the two for equality.
                        Str.isEqUtf8 prefixStr bytesPrefix
                    else
                        False

        FromStr pathStr ->
            when InternalPath.unwrap prefix is
                NoInteriorNul prefixBytes | ArbitraryBytes prefixBytes ->
                    Str.startsWithUtf8 pathStr prefixBytes

                FromStr prefixStr ->
                    Str.startsWith pathStr prefixStr

## Returns `True` if the first path ends with the second.
endsWith : Path, Path -> Bool
endsWith = \path, prefix ->
    when InternalPath.unwrap path is
        NoInteriorNul pathBytes | ArbitraryBytes pathBytes ->
            when InternalPath.unwrap suffix is
                NoInteriorNul suffixBytes | ArbitraryBytes suffixBytes ->
                    List.endsWith pathBytes suffixBytes

                FromStr suffixStr ->
                    strLen = Str.countUtf8Bytes suffixStr

                    if strLen == List.len pathBytes then
                        # Grab the last N bytes of the list, where N = byte length of string.
                        bytesSuffix = List.takeAt pathBytes (strLen - 1) strLen

                        # Compare the two for equality.
                        Str.startsWithUtf8 suffixStr bytesSuffix
                    else
                        False

        FromStr pathStr ->
            when InternalPath.unwrap suffix is
                NoInteriorNul suffixBytes | ArbitraryBytes suffixBytes ->
                    Str.endsWithUtf8 pathStr suffixBytes

                FromStr suffixStr ->
                    Str.endsWith pathStr suffixStr

# TODO https://doc.rust-lang.org/std/path/struct.Path.html#method.strip_prefix
# TODO idea: what if it's File.openRead and File.openWrite? And then e.g. File.metadata,
# File.isDir, etc.
## If the last component of this path has no `.`, appends `.` followed by the given string.
## Otherwise, replaces everything after the last `.` with the given string.
##
## Examples:
##
##     Path.fromStr "foo/bar/baz" |> Path.withExtension "txt" #    foo/bar/baz.txt
##     Path.fromStr "foo/bar/baz." |> Path.withExtension "txt" #   foo/bar/baz.txt
##     Path.fromStr "foo/bar/baz.xz" |> Path.withExtension "txt" # foo/bar/baz.txt
withExtension : Path, Str -> Path
withExtension = \path, extension ->
    when InternalPath.unwrap path is
        NoInteriorNul bytes | ArbitraryBytes bytes ->
            beforeDot =
                when List.splitLast '.' is
                    Ok { before } -> before
                    Err NotFound -> bytes

            beforeDot
            |> List.reserve (1 + List.len bytes)
            |> List.append '.'
            |> List.concat bytes
            |> ArbitraryBytes
            |> InternalPath.wrap

        FromStr str ->
            beforeDot =
                when Str.splitLast str "." is
                    Ok { before } -> before
                    Err NotFound -> str

            beforeDot
            |> Str.reserve (1 + Str.countUtf8Bytes str)
            |> Str.concat "."
            |> Str.concat str
            |> FromStr
            |> InternalPath.wrap
>>>>>>> 53e7a41f

toStr : Path -> Str
toStr = \@Path str -> str<|MERGE_RESOLUTION|>--- conflicted
+++ resolved
@@ -2,349 +2,14 @@
     exposes [
         Path,
         fromStr,
-        toStr
+        toStr,
     ]
     imports [InternalPath.{ InternalPath }, Task.{ Task }]
 
-<<<<<<< HEAD
 Path := Str
 
 fromStr : Str -> Path
 fromStr = @Path
-=======
-## You can canonicalize a [Path] using [Path.canonicalize].
-##
-## Comparing canonical paths is often more reliable than comparing raw ones.
-## For example, `Path.fromStr "foo/bar/../baz" == Path.fromStr "foo/baz"` will return `False`,
-## because those are different paths even though their canonical equivalents would be equal.
-##
-## Also note that canonicalization reads from the file system (in order to resolve symbolic
-## links, and to convert relative paths into absolute ones). This means that it is not only
-## a [Task] (which can fail), but also that running [canonicalize] on the same [Path] twice
-## may give different answers. An example of a way this could happen is if a symbolic link
-## in the path changed on disk to point somewhere else in between the two [canonicalize] calls.
-##
-## Similarly, remember that canonical paths are not guaranteed to refer to a valid file. They
-## might have referred to one when they were canonicalized, but that file may have moved or
-## been deleted since the canonical path was created. So you might [canonicalize] a [Path],
-## and then immediately use that [Path] to read a file from disk, and still get back an error
-## because something relevant changed on the filesystem between the two operations.
-##
-## Also note that different filesystems have different rules for syntactically valid paths.
-## Suppose you're on a machine with two disks, one formatted as ext4 and another as FAT32.
-## It's possible to list the contents of a directory on the ext4 disk, and get a [CanPath] which
-## is valid on that disk, but invalid on the other disk. One way this could happen is if the
-## directory on the ext4 disk has a filename containing a `:` in it. `:` is allowed in ext4
-## paths but is considered invalid in FAT32 paths.
-Path : InternalPath
-
-## Note that the path may not be valid depending on the filesystem where it is used.
-## For example, paths containing `:` are valid on ext4 and NTFS filesystems, but not
-## on FAT ones. So if you have multiple disks on the same machine, but they have
-## different filesystems, then this path could be valid on one but invalid on another!
-##
-## It's safest to assume paths are invalid (even syntactically) until given to an operation
-## which uses them to open a file. If that operation succeeds, then the path was valid
-## (at the time). Otherwise, error handling can happen for that operation rather than validating
-## up front for a false sense of security (given symlinks, parts of a path being renamed, etc.).
-fromStr : Str -> Path
-fromStr = \str ->
-    FromStr str
-    |> InternalPath.wrap
-
-## Not all filesystems use Unicode paths. This function can be used to create a path which
-## is not valid Unicode (like a Roc [Str] is), but which is valid for a particular filesystem.
-##
-## Note that if the list contains any `0` bytes, sending this path to any file operations
-## (e.g. [File.read] or [WriteStream.openPath]) will fail.
-fromBytes : List U8 -> Path
-fromBytes = \bytes ->
-    ArbitraryBytes bytes
-    |> InternalPath.wrap
-
-## Note that canonicalization reads from the file system (in order to resolve symbolic
-## links, and to convert relative paths into absolute ones). This means that it is not only
-## a [Task] (which can fail), but also that running [canonicalize] on the same [Path] twice
-## may give different answers. An example of a way this could happen is if a symbolic link
-## in the path changed on disk to point somewhere else in between the two [canonicalize] calls.
-##
-## Returns an effect type of `[Metadata, Cwd]` because it can resolve symbolic links
-## and can access the current working directory by turning a relative path into an
-## absolute one (which can prepend the absolute path of the current working directory to
-## the relative path).
-canonicalize : Path -> Task Path (CanonicalizeErr *) [Metadata, Read [Env]]*
-
-## Unfortunately, operating system paths do not include information about which charset
-## they were originally encoded with. It's most common (but not guaranteed) that they will
-## have been encoded with the same charset as the operating system's curent locale (which
-## typically does not change after it is set during installation of the OS), so
-## this should convert a [Path] to a valid string as long as the path was created
-## with the given [Charset]. (Use [Env.charset] to get the current system charset.)
-##
-## For a conversion to [Str] that is lossy but does not return a [Result], see
-## [displayUtf8].
-toInner : Path -> [Str Str, Bytes (List U8)]
-
-## Assumes a path is encoded as [UTF-8](https://en.wikipedia.org/wiki/UTF-8),
-## and converts it to a string using [Str.displayUtf8].
-##
-## This conversion is lossy because the path may contain invalid UTF-8 bytes. If that happens,
-## any invalid bytes will be replaced with the [Unicode replacement character](https://unicode.org/glossary/#replacement_character)
-## instead of returning an error. As such, it's rarely a good idea to use the [Str] returned
-## by this function for any purpose other than displaying it to a user.
-##
-## When you don't know for sure what a path's encoding is, UTF-8 is a popular guess because
-## it's the default on UNIX and also is the encoding used in Roc strings. This platform also
-## automatically runs applications under the [UTF-8 code page](https://docs.microsoft.com/en-us/windows/apps/design/globalizing/use-utf8-code-page)
-## on Windows.
-##
-## Converting paths to strings can be an unreliable operation, because operating systems
-## don't record the paths' encodings. This means it's possible for the path to have been
-## encoded with a different character set than UTF-8 even if UTF-8 is the system default,
-## which means when [displayUtf8] converts them to a string, the string may include gibberish.
-## [Here is an example.](https://unix.stackexchange.com/questions/667652/can-a-file-path-be-invalid-utf-8/667863#667863)
-##
-## If you happen to know the [Charset] that was used to encode the path, you can use
-## [toStrUsingCharset] instead of [displayUtf8].
-displayUtf8 : Path -> Str
-displayUtf8 = \path ->
-    when InternalPath.unwrap path is
-        FromStr str -> str
-        NoInteriorNul bytes | ArbitraryBytes bytes ->
-            Str.displayUtf8 bytes
-
-isEq : Path, Path -> Bool
-isEq = \p1, p2 ->
-    when InternalPath.unwrap p1 is
-        NoInteriorNul bytes1 | ArbitraryBytes bytes1 ->
-            when InternalPath.unwrap p2 is
-                NoInteriorNul bytes2 | ArbitraryBytes bytes2 -> bytes1 == bytes2
-                # We can't know the encoding that was originally used in the path, so we convert
-                # the string to bytes and see if those bytes are equal to the path's bytes.
-                #
-                # This may sound unreliable, but it's how all paths are compared; since the OS
-                # doesn't record which encoding was used to encode the path name, the only
-                # reasonable# definition for path equality is byte-for-byte equality.
-                FromStr str2 -> Str.isEqUtf8 str2 bytes1
-
-        FromStr str1 ->
-            when InternalPath.unwrap p2 is
-                NoInteriorNul bytes2 | ArbitraryBytes bytes2 -> Str.isEqUtf8 str1 bytes2
-                FromStr str2 -> str1 == str2
-
-compare : Path, Path -> [Lt, Eq, Gt]
-compare = \p1, p2 ->
-    when InternalPath.unwrap p1 is
-        NoInteriorNul bytes1 | ArbitraryBytes bytes1 ->
-            when InternalPath.unwrap p2 is
-                NoInteriorNul bytes2 | ArbitraryBytes bytes2 -> Ord.compare bytes1 bytes2
-                FromStr str2 -> Str.compareUtf8 str2 bytes1 |> Ord.reverse
-
-        FromStr str1 ->
-            when InternalPath.unwrap p2 is
-                NoInteriorNul bytes2 | ArbitraryBytes bytes2 -> Str.compareUtf8 str1 bytes2
-                FromStr str2 -> Ord.compare str1 str2
-
-## ## Path Components
-PathComponent : [
-    ParentDir, # e.g. ".." on UNIX or Windows
-    CurrentDir, # e.g. "." on UNIX
-    Named Str, # e.g. "stuff" on UNIX
-    DirSep Str, # e.g. "/" on UNIX, "\" or "/" on Windows. Or, sometimes, "¥" on Windows - see
-    # https://docs.microsoft.com/en-us/windows/win32/intl/character-sets-used-in-file-names
-    #
-    # This is included as an option so if you're transforming part of a path,
-    # you can write back whatever separator was originally used.
-]
-
-## Note that a root of Slash (`/`) has different meanings on UNIX and on Windows.
-## * On UNIX, `/` at the beginning of the path refers to the filesystem root, and means the path is absolute.
-## * On Windows, `/` at the beginning of the path refers to the current disk drive, and means the path is relative.
-PathRoot : [
-    WindowsSpecificRoot WindowsRoot, # e.g. "C:" on Windows
-    Slash,
-    None,
-]
-
-# TODO see https://doc.rust-lang.org/std/path/enum.Prefix.html
-WindowsRoot : []
-
-## Returns the root of the path.
-root : Path -> PathRoot
-
-components : Path -> { root : PathRoot, components : List PathComponent }
-
-## Walk over the path's [components].
-walk :
-    Path,
-    # None means it's a relative path
-    (PathRoot -> state),
-    (state, PathComponent -> state)
-    -> state
-
-## Returns the path without its last [`component`](#components).
-##
-## If the path was empty or contained only a [root](#PathRoot), returns the original path.
-dropLast : Path -> Path
-
-# TODO see https://doc.rust-lang.org/std/path/struct.Path.html#method.join for
-# the definition of the term "adjoin" - should we use that term?
-append : Path, Path -> Path
-append = \prefix, suffix ->
-    content =
-        when InternalPath.unwrap prefix is
-            NoInteriorNul prefixBytes ->
-                when InternalPath.unwrap suffix is
-                    NoInteriorNul suffixBytes ->
-                        # Neither prefix nor suffix had interior nuls, so the answer won't either
-                        List.concat prefixBytes suffixBytes
-                        |> NoInteriorNul
-
-                    ArbitraryBytes suffixBytes ->
-                        List.concat prefixBytes suffixBytes
-                        |> ArbitraryBytes
-
-                    FromStr suffixStr ->
-                        # Append suffixStr by writing it to the end of prefixBytes
-                        Str.writeUtf8 suffixStr prefixBytes (List.len prefixBytes)
-                        |> ArbitraryBytes
-
-            ArbitraryBytes prefixBytes ->
-                when InternalPath.unwrap suffix is
-                    ArbitraryBytes suffixBytes | NoInteriorNul suffixBytes ->
-                        List.concat prefixBytes suffixBytes
-                        |> ArbitraryBytes
-
-                    FromStr suffixStr ->
-                        # Append suffixStr by writing it to the end of prefixBytes
-                        Str.writeUtf8 suffixStr prefixBytes (List.len prefixBytes)
-                        |> ArbitraryBytes
-
-            FromStr prefixStr ->
-                when InternalPath.unwrap suffix is
-                    ArbitraryBytes suffixBytes | NoInteriorNul suffixBytes ->
-                        List.concat suffixBytes (Str.toUtf8 prefixStr)
-                        |> ArbitraryBytes
-
-                    FromStr suffixStr ->
-                        Str.concat prefixStr suffixStr
-                        |> FromStr
-
-    InternalPath.wrap content
-
-appendStr : Path, Str -> Path
-appendStr = \prefix, suffixStr ->
-    content =
-        when InternalPath.unwrap prefix is
-            NoInteriorNul prefixBytes | ArbitraryBytes prefixBytes ->
-                # Append suffixStr by writing it to the end of prefixBytes
-                Str.writeUtf8 suffixStr prefixBytes (List.len prefixBytes)
-                |> ArbitraryBytes
-
-            FromStr prefixStr ->
-                Str.concat prefixStr suffixStr
-                |> FromStr
-
-    InternalPath.wrap content
-
-## Returns `True` if the first path begins with the second.
-startsWith : Path, Path -> Bool
-startsWith = \path, prefix ->
-    when InternalPath.unwrap path is
-        NoInteriorNul pathBytes | ArbitraryBytes pathBytes ->
-            when InternalPath.unwrap prefix is
-                NoInteriorNul prefixBytes | ArbitraryBytes prefixBytes ->
-                    List.startsWith pathBytes prefixBytes
-
-                FromStr prefixStr ->
-                    strLen = Str.countUtf8Bytes str
-
-                    if strLen == List.len pathBytes then
-                        # Grab the first N bytes of the list, where N = byte length of string.
-                        bytesPrefix = List.takeAt pathBytes 0 strLen
-
-                        # Compare the two for equality.
-                        Str.isEqUtf8 prefixStr bytesPrefix
-                    else
-                        False
-
-        FromStr pathStr ->
-            when InternalPath.unwrap prefix is
-                NoInteriorNul prefixBytes | ArbitraryBytes prefixBytes ->
-                    Str.startsWithUtf8 pathStr prefixBytes
-
-                FromStr prefixStr ->
-                    Str.startsWith pathStr prefixStr
-
-## Returns `True` if the first path ends with the second.
-endsWith : Path, Path -> Bool
-endsWith = \path, prefix ->
-    when InternalPath.unwrap path is
-        NoInteriorNul pathBytes | ArbitraryBytes pathBytes ->
-            when InternalPath.unwrap suffix is
-                NoInteriorNul suffixBytes | ArbitraryBytes suffixBytes ->
-                    List.endsWith pathBytes suffixBytes
-
-                FromStr suffixStr ->
-                    strLen = Str.countUtf8Bytes suffixStr
-
-                    if strLen == List.len pathBytes then
-                        # Grab the last N bytes of the list, where N = byte length of string.
-                        bytesSuffix = List.takeAt pathBytes (strLen - 1) strLen
-
-                        # Compare the two for equality.
-                        Str.startsWithUtf8 suffixStr bytesSuffix
-                    else
-                        False
-
-        FromStr pathStr ->
-            when InternalPath.unwrap suffix is
-                NoInteriorNul suffixBytes | ArbitraryBytes suffixBytes ->
-                    Str.endsWithUtf8 pathStr suffixBytes
-
-                FromStr suffixStr ->
-                    Str.endsWith pathStr suffixStr
-
-# TODO https://doc.rust-lang.org/std/path/struct.Path.html#method.strip_prefix
-# TODO idea: what if it's File.openRead and File.openWrite? And then e.g. File.metadata,
-# File.isDir, etc.
-## If the last component of this path has no `.`, appends `.` followed by the given string.
-## Otherwise, replaces everything after the last `.` with the given string.
-##
-## Examples:
-##
-##     Path.fromStr "foo/bar/baz" |> Path.withExtension "txt" #    foo/bar/baz.txt
-##     Path.fromStr "foo/bar/baz." |> Path.withExtension "txt" #   foo/bar/baz.txt
-##     Path.fromStr "foo/bar/baz.xz" |> Path.withExtension "txt" # foo/bar/baz.txt
-withExtension : Path, Str -> Path
-withExtension = \path, extension ->
-    when InternalPath.unwrap path is
-        NoInteriorNul bytes | ArbitraryBytes bytes ->
-            beforeDot =
-                when List.splitLast '.' is
-                    Ok { before } -> before
-                    Err NotFound -> bytes
-
-            beforeDot
-            |> List.reserve (1 + List.len bytes)
-            |> List.append '.'
-            |> List.concat bytes
-            |> ArbitraryBytes
-            |> InternalPath.wrap
-
-        FromStr str ->
-            beforeDot =
-                when Str.splitLast str "." is
-                    Ok { before } -> before
-                    Err NotFound -> str
-
-            beforeDot
-            |> Str.reserve (1 + Str.countUtf8Bytes str)
-            |> Str.concat "."
-            |> Str.concat str
-            |> FromStr
-            |> InternalPath.wrap
->>>>>>> 53e7a41f
 
 toStr : Path -> Str
 toStr = \@Path str -> str