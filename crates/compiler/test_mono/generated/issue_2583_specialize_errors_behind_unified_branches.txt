--- conflicted
+++ resolved
@@ -3,45 +3,24 @@
     ret Bool.9;
 
 procedure List.2 (List.77, List.78):
-<<<<<<< HEAD
-    let List.307 : U64 = CallByName List.6 List.77;
-    let List.303 : Int1 = CallByName Num.22 List.78 List.307;
-    if List.303 then
-        let List.305 : I64 = CallByName List.60 List.77 List.78;
-        let List.304 : [C {}, C I64] = TagId(1) List.305;
-        ret List.304;
+    let List.306 : U64 = CallByName List.6 List.77;
+    let List.302 : Int1 = CallByName Num.22 List.78 List.306;
+    if List.302 then
+        let List.304 : I64 = CallByName List.60 List.77 List.78;
+        let List.303 : [C {}, C I64] = TagId(1) List.304;
+        ret List.303;
     else
-        let List.302 : {} = Struct {};
-        let List.301 : [C {}, C I64] = TagId(0) List.302;
-        ret List.301;
+        let List.301 : {} = Struct {};
+        let List.300 : [C {}, C I64] = TagId(0) List.301;
+        ret List.300;
 
 procedure List.6 (#Attr.2):
-    let List.308 : U64 = lowlevel ListLen #Attr.2;
-    ret List.308;
+    let List.307 : U64 = lowlevel ListLen #Attr.2;
+    ret List.307;
 
 procedure List.60 (#Attr.2, #Attr.3):
-    let List.306 : I64 = lowlevel ListGetUnsafe #Attr.2 #Attr.3;
-    ret List.306;
-=======
-    let List.297 : U64 = CallByName List.6 List.77;
-    let List.293 : Int1 = CallByName Num.22 List.78 List.297;
-    if List.293 then
-        let List.295 : I64 = CallByName List.60 List.77 List.78;
-        let List.294 : [C {}, C I64] = TagId(1) List.295;
-        ret List.294;
-    else
-        let List.292 : {} = Struct {};
-        let List.291 : [C {}, C I64] = TagId(0) List.292;
-        ret List.291;
-
-procedure List.6 (#Attr.2):
-    let List.298 : U64 = lowlevel ListLen #Attr.2;
-    ret List.298;
-
-procedure List.60 (#Attr.2, #Attr.3):
-    let List.296 : I64 = lowlevel ListGetUnsafe #Attr.2 #Attr.3;
-    ret List.296;
->>>>>>> 24c6b928
+    let List.305 : I64 = lowlevel ListGetUnsafe #Attr.2 #Attr.3;
+    ret List.305;
 
 procedure List.9 (List.205):
     let List.299 : U64 = 0i64;
@@ -67,22 +46,22 @@
     ret Str.194;
 
 procedure Str.47 (#Attr.2):
-    let Str.203 : {I64, U8} = lowlevel StrToNum #Attr.2;
-    ret Str.203;
+    let Str.202 : {I64, U8} = lowlevel StrToNum #Attr.2;
+    ret Str.202;
 
 procedure Str.67 (Str.189):
     let Str.190 : {I64, U8} = CallByName Str.47 Str.189;
-    let Str.201 : U8 = StructAtIndex 1 Str.190;
-    let Str.202 : U8 = 0i64;
-    let Str.198 : Int1 = CallByName Bool.7 Str.201 Str.202;
-    if Str.198 then
-        let Str.200 : I64 = StructAtIndex 0 Str.190;
-        let Str.199 : [C Int1, C I64] = TagId(1) Str.200;
-        ret Str.199;
+    let Str.200 : U8 = StructAtIndex 1 Str.190;
+    let Str.201 : U8 = 0i64;
+    let Str.197 : Int1 = CallByName Bool.7 Str.200 Str.201;
+    if Str.197 then
+        let Str.199 : I64 = StructAtIndex 0 Str.190;
+        let Str.198 : [C Int1, C I64] = TagId(1) Str.199;
+        ret Str.198;
     else
-        let Str.197 : Int1 = false;
-        let Str.196 : [C Int1, C I64] = TagId(0) Str.197;
-        ret Str.196;
+        let Str.196 : Int1 = false;
+        let Str.195 : [C Int1, C I64] = TagId(0) Str.196;
+        ret Str.195;
 
 procedure Test.0 ():
     let Test.4 : Int1 = true;
