procedure List.4 (#Attr.2, #Attr.3):
<<<<<<< HEAD
    let List.264 : List U8 = lowlevel ListAppend #Attr.2 #Attr.3;
    ret List.264;
=======
    let List.259 : List U8 = lowlevel ListAppend #Attr.2 #Attr.3;
    ret List.259;
>>>>>>> af0e0d99

procedure Test.20 (Test.22):
    let Test.34 : {U8} = Struct {Test.22};
    ret Test.34;

procedure Test.21 (Test.27):
    let Test.33 : {U8} = CallByName Test.20 Test.27;
    ret Test.33;

procedure Test.23 (Test.24, Test.35, #Attr.12):
    let Test.22 : U8 = StructAtIndex 0 #Attr.12;
    let Test.37 : List U8 = CallByName List.4 Test.24 Test.22;
    ret Test.37;

procedure Test.0 ():
    let Test.32 : U8 = 15i64;
    let Test.28 : {U8} = CallByName Test.21 Test.32;
    let Test.30 : List U8 = Array [];
    let Test.31 : {} = Struct {};
    let Test.29 : List U8 = CallByName Test.23 Test.30 Test.31 Test.28;
    ret Test.29;<|MERGE_RESOLUTION|>--- conflicted
+++ resolved
@@ -1,11 +1,6 @@
 procedure List.4 (#Attr.2, #Attr.3):
-<<<<<<< HEAD
-    let List.264 : List U8 = lowlevel ListAppend #Attr.2 #Attr.3;
-    ret List.264;
-=======
-    let List.259 : List U8 = lowlevel ListAppend #Attr.2 #Attr.3;
-    ret List.259;
->>>>>>> af0e0d99
+    let List.284 : List U8 = lowlevel ListAppend #Attr.2 #Attr.3;
+    ret List.284;
 
 procedure Test.20 (Test.22):
     let Test.34 : {U8} = Struct {Test.22};
