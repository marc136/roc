procedure List.4 (#Attr.2, #Attr.3):
<<<<<<< HEAD
    let List.261 : List I64 = lowlevel ListAppend #Attr.2 #Attr.3;
    ret List.261;
=======
    let List.284 : List I64 = lowlevel ListAppend #Attr.2 #Attr.3;
    ret List.284;
>>>>>>> 2a82d248

procedure Test.0 ():
    let Test.2 : List I64 = Array [1i64];
    let Test.3 : I64 = 2i64;
    let Test.1 : List I64 = CallByName List.4 Test.2 Test.3;
    ret Test.1;<|MERGE_RESOLUTION|>--- conflicted
+++ resolved
@@ -1,11 +1,6 @@
 procedure List.4 (#Attr.2, #Attr.3):
-<<<<<<< HEAD
-    let List.261 : List I64 = lowlevel ListAppend #Attr.2 #Attr.3;
-    ret List.261;
-=======
-    let List.284 : List I64 = lowlevel ListAppend #Attr.2 #Attr.3;
-    ret List.284;
->>>>>>> 2a82d248
+    let List.286 : List I64 = lowlevel ListAppend #Attr.2 #Attr.3;
+    ret List.286;
 
 procedure Test.0 ():
     let Test.2 : List I64 = Array [1i64];
