--- conflicted
+++ resolved
@@ -190,11 +190,7 @@
         const old_length = self.len();
         const delta_length = new_length - old_length;
 
-<<<<<<< HEAD
-        var result = RocStr.allocate(new_length, new_capacity);
-=======
-        const result = RocStr.allocate(new_length);
->>>>>>> 58ea07f1
+        const result = RocStr.allocate(new_length, new_capacity);
 
         // transfer the memory
 
@@ -1543,11 +1539,7 @@
     } else {
         const combined_length = arg1.len() + arg2.len();
 
-<<<<<<< HEAD
-        var result = arg1.reallocate(combined_length, combined_length);
-=======
-        const result = arg1.reallocate(combined_length);
->>>>>>> 58ea07f1
+        const result = arg1.reallocate(combined_length, combined_length);
 
         @memcpy(result.asU8ptr() + arg1.len(), arg2.asU8ptr(), arg2.len());
 
