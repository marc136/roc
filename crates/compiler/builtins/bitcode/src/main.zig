--- conflicted
+++ resolved
@@ -175,14 +175,9 @@
         exportUtilsFn(expect.expectFailedFinalize, "expect_failed_finalize");
 
         // sets the buffer used for expect failures
-<<<<<<< HEAD
-        const setSharedBuffer = expect.setSharedBuffer; // Workaround https://github.com/ziglang/zig/issues/12532
-        @export(setSharedBuffer, .{ .name = "set_shared_buffer", .linkage = .Weak });
-=======
         @export(expect.setSharedBuffer, .{ .name = "set_shared_buffer", .linkage = .Weak });
 
         exportUtilsFn(expect.readSharedBufferEnv, "read_env_shared_buffer");
->>>>>>> 58ea07f1
     }
 
     if (builtin.target.cpu.arch == .aarch64) {
