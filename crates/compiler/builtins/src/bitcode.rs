use roc_module::symbol::Symbol;
use roc_target::TargetInfo;
use std::ops::Index;

pub const BUILTINS_HOST_OBJ_PATH: &str = env!(
    "BUILTINS_HOST_O",
    "Env var BUILTINS_HOST_O not found. Is there a problem with the build script?"
);

pub const BUILTINS_WASM32_OBJ_PATH: &str = env!(
    "BUILTINS_WASM32_O",
    "Env var BUILTINS_WASM32_O not found. Is there a problem with the build script?"
);

#[derive(Debug, Default, Copy, Clone)]
pub struct IntrinsicName {
    pub options: [&'static str; 14],
}

impl IntrinsicName {
    pub const fn default() -> Self {
        Self { options: [""; 14] }
    }
}

#[repr(u8)]
pub enum DecWidth {
    Dec,
}

#[repr(u8)]
#[derive(Copy, Clone, PartialEq, Eq, Hash, Debug, PartialOrd, Ord)]
pub enum FloatWidth {
    F32,
    F64,
    F128,
}

impl FloatWidth {
    pub const fn stack_size(&self) -> u32 {
        use FloatWidth::*;

        // NOTE: this must never use mem::size_of, because that returns the size
        // for the target of *the compiler itself* (e.g. this Rust code), not what
        // the compiler is targeting (e.g. what the Roc code will be compiled to).
        match self {
            F32 => 4,
            F64 => 8,
            F128 => 16,
        }
    }

    pub const fn alignment_bytes(&self, target_info: TargetInfo) -> u32 {
        use roc_target::Architecture;
        use FloatWidth::*;

        // NOTE: this must never use mem::align_of, because that returns the alignment
        // for the target of *the compiler itself* (e.g. this Rust code), not what
        // the compiler is targeting (e.g. what the Roc code will be compiled to).
        match self {
            F32 => 4,
            F64 | F128 => match target_info.architecture {
                Architecture::X86_64 | Architecture::Aarch64 | Architecture::Wasm32 => 8,
                Architecture::X86_32 | Architecture::Aarch32 => 4,
            },
        }
    }

    pub const fn try_from_symbol(symbol: Symbol) -> Option<Self> {
        match symbol {
            Symbol::NUM_F64 | Symbol::NUM_BINARY64 => Some(FloatWidth::F64),
            Symbol::NUM_F32 | Symbol::NUM_BINARY32 => Some(FloatWidth::F32),
            _ => None,
        }
    }
}

#[repr(u8)]
#[derive(Copy, Clone, PartialEq, Eq, Hash, Debug, PartialOrd, Ord)]
pub enum IntWidth {
    U8 = 0,
    U16 = 1,
    U32 = 2,
    U64 = 3,
    U128 = 4,
    I8 = 5,
    I16 = 6,
    I32 = 7,
    I64 = 8,
    I128 = 9,
}

impl IntWidth {
    pub const fn is_signed(&self) -> bool {
        use IntWidth::*;

        matches!(self, I8 | I16 | I32 | I64 | I128)
    }

    pub const fn stack_size(&self) -> u32 {
        use IntWidth::*;

        // NOTE: this must never use mem::size_of, because that returns the size
        // for the target of *the compiler itself* (e.g. this Rust code), not what
        // the compiler is targeting (e.g. what the Roc code will be compiled to).
        match self {
            U8 | I8 => 1,
            U16 | I16 => 2,
            U32 | I32 => 4,
            U64 | I64 => 8,
            U128 | I128 => 16,
        }
    }

    pub const fn alignment_bytes(&self, target_info: TargetInfo) -> u32 {
        use roc_target::Architecture;
        use IntWidth::*;

        // NOTE: this must never use mem::align_of, because that returns the alignment
        // for the target of *the compiler itself* (e.g. this Rust code), not what
        // the compiler is targeting (e.g. what the Roc code will be compiled to).
        match self {
            U8 | I8 => 1,
            U16 | I16 => 2,
            U32 | I32 => 4,
            U64 | I64 => match target_info.architecture {
                Architecture::X86_64
                | Architecture::Aarch64
                | Architecture::Aarch32
                | Architecture::Wasm32 => 8,
                Architecture::X86_32 => 4,
            },
            U128 | I128 => {
                // the C ABI defines 128-bit integers to always be 16B aligned,
                // according to https://reviews.llvm.org/D28990#655487
<<<<<<< HEAD
                // but LLVM does this incorrectly, and we just follow its lead here
                match target_info.architecture {
                    Architecture::X86_64 => 8,
                    Architecture::Wasm32 => 16,
                    Architecture::Aarch64 | Architecture::Aarch32 => 16,
                    Architecture::X86_32 => 4,
                }
=======
                // NOTE: LLVM does this incorrectly
                16
>>>>>>> d5bee93d
            }
        }
    }

    pub const fn try_from_symbol(symbol: Symbol) -> Option<Self> {
        match symbol {
            Symbol::NUM_I128 | Symbol::NUM_SIGNED128 => Some(IntWidth::I128),
            Symbol::NUM_I64 | Symbol::NUM_SIGNED64 => Some(IntWidth::I64),
            Symbol::NUM_I32 | Symbol::NUM_SIGNED32 => Some(IntWidth::I32),
            Symbol::NUM_I16 | Symbol::NUM_SIGNED16 => Some(IntWidth::I16),
            Symbol::NUM_I8 | Symbol::NUM_SIGNED8 => Some(IntWidth::I8),
            Symbol::NUM_U128 | Symbol::NUM_UNSIGNED128 => Some(IntWidth::U128),
            Symbol::NUM_U64 | Symbol::NUM_UNSIGNED64 => Some(IntWidth::U64),
            Symbol::NUM_U32 | Symbol::NUM_UNSIGNED32 => Some(IntWidth::U32),
            Symbol::NUM_U16 | Symbol::NUM_UNSIGNED16 => Some(IntWidth::U16),
            Symbol::NUM_U8 | Symbol::NUM_UNSIGNED8 => Some(IntWidth::U8),
            _ => None,
        }
    }

    pub const fn type_name(&self) -> &'static str {
        match self {
            Self::I8 => "i8",
            Self::I16 => "i16",
            Self::I32 => "i32",
            Self::I64 => "i64",
            Self::I128 => "i128",
            Self::U8 => "u8",
            Self::U16 => "u16",
            Self::U32 => "u32",
            Self::U64 => "u64",
            Self::U128 => "u128",
        }
    }
}

impl Index<DecWidth> for IntrinsicName {
    type Output = str;

    fn index(&self, _: DecWidth) -> &Self::Output {
        self.options[0]
    }
}

impl Index<FloatWidth> for IntrinsicName {
    type Output = str;

    fn index(&self, index: FloatWidth) -> &Self::Output {
        match index {
            FloatWidth::F32 => self.options[1],
            FloatWidth::F64 => self.options[2],
            FloatWidth::F128 => self.options[3],
        }
    }
}

impl Index<IntWidth> for IntrinsicName {
    type Output = str;

    fn index(&self, index: IntWidth) -> &Self::Output {
        match index {
            IntWidth::U8 => self.options[4],
            IntWidth::U16 => self.options[5],
            IntWidth::U32 => self.options[6],
            IntWidth::U64 => self.options[7],
            IntWidth::U128 => self.options[8],
            IntWidth::I8 => self.options[9],
            IntWidth::I16 => self.options[10],
            IntWidth::I32 => self.options[11],
            IntWidth::I64 => self.options[12],
            IntWidth::I128 => self.options[13],
        }
    }
}

#[macro_export]
macro_rules! float_intrinsic {
    ($name:literal) => {{
        let mut output = IntrinsicName::default();

        output.options[1] = concat!($name, ".f32");
        output.options[2] = concat!($name, ".f64");
        output.options[3] = concat!($name, ".f128");

        output
    }};
}

#[macro_export]
macro_rules! llvm_int_intrinsic {
    ($signed_name:literal, $unsigned_name:literal) => {{
        let mut output = IntrinsicName::default();

        // The indeces align with the `Index` impl for `IntrinsicName`.
        // LLVM uses the same types for both signed and unsigned integers.
        output.options[4] = concat!($unsigned_name, ".i8");
        output.options[5] = concat!($unsigned_name, ".i16");
        output.options[6] = concat!($unsigned_name, ".i32");
        output.options[7] = concat!($unsigned_name, ".i64");
        output.options[8] = concat!($unsigned_name, ".i128");

        output.options[9] = concat!($signed_name, ".i8");
        output.options[10] = concat!($signed_name, ".i16");
        output.options[11] = concat!($signed_name, ".i32");
        output.options[12] = concat!($signed_name, ".i64");
        output.options[13] = concat!($signed_name, ".i128");

        output
    }};

    ($name:literal) => {
        int_intrinsic!($name, $name)
    };
}

#[macro_export]
macro_rules! int_intrinsic {
    ($name:expr) => {{
        let mut output = IntrinsicName::default();

        // The indices align with the `Index` impl for `IntrinsicName`.
        output.options[4] = concat!($name, ".u8");
        output.options[5] = concat!($name, ".u16");
        output.options[6] = concat!($name, ".u32");
        output.options[7] = concat!($name, ".u64");
        output.options[8] = concat!($name, ".u128");

        output.options[9] = concat!($name, ".i8");
        output.options[10] = concat!($name, ".i16");
        output.options[11] = concat!($name, ".i32");
        output.options[12] = concat!($name, ".i64");
        output.options[13] = concat!($name, ".i128");

        output
    }};
}

pub const NUM_SIN: IntrinsicName = float_intrinsic!("roc_builtins.num.sin");
pub const NUM_COS: IntrinsicName = float_intrinsic!("roc_builtins.num.cos");
pub const NUM_ASIN: IntrinsicName = float_intrinsic!("roc_builtins.num.asin");
pub const NUM_ACOS: IntrinsicName = float_intrinsic!("roc_builtins.num.acos");
pub const NUM_ATAN: IntrinsicName = float_intrinsic!("roc_builtins.num.atan");
pub const NUM_IS_FINITE: IntrinsicName = float_intrinsic!("roc_builtins.num.is_finite");
pub const NUM_LOG: IntrinsicName = float_intrinsic!("roc_builtins.num.log");
pub const NUM_POW: IntrinsicName = float_intrinsic!("roc_builtins.num.pow");

pub const NUM_POW_INT: IntrinsicName = int_intrinsic!("roc_builtins.num.pow_int");
pub const NUM_DIV_CEIL: IntrinsicName = int_intrinsic!("roc_builtins.num.div_ceil");
pub const NUM_ROUND_F32: IntrinsicName = int_intrinsic!("roc_builtins.num.round_f32");
pub const NUM_ROUND_F64: IntrinsicName = int_intrinsic!("roc_builtins.num.round_f64");

pub const NUM_ADD_OR_PANIC_INT: IntrinsicName = int_intrinsic!("roc_builtins.num.add_or_panic");
pub const NUM_ADD_SATURATED_INT: IntrinsicName = int_intrinsic!("roc_builtins.num.add_saturated");
pub const NUM_ADD_CHECKED_INT: IntrinsicName = int_intrinsic!("roc_builtins.num.add_with_overflow");
pub const NUM_ADD_CHECKED_FLOAT: IntrinsicName =
    float_intrinsic!("roc_builtins.num.add_with_overflow");

pub const NUM_SUB_OR_PANIC_INT: IntrinsicName = int_intrinsic!("roc_builtins.num.sub_or_panic");
pub const NUM_SUB_SATURATED_INT: IntrinsicName = int_intrinsic!("roc_builtins.num.sub_saturated");
pub const NUM_SUB_CHECKED_INT: IntrinsicName = int_intrinsic!("roc_builtins.num.sub_with_overflow");
pub const NUM_SUB_CHECKED_FLOAT: IntrinsicName =
    float_intrinsic!("roc_builtins.num.sub_with_overflow");

pub const NUM_MUL_OR_PANIC_INT: IntrinsicName = int_intrinsic!("roc_builtins.num.mul_or_panic");
pub const NUM_MUL_SATURATED_INT: IntrinsicName = int_intrinsic!("roc_builtins.num.mul_saturated");
pub const NUM_MUL_CHECKED_INT: IntrinsicName = int_intrinsic!("roc_builtins.num.mul_with_overflow");
pub const NUM_MUL_CHECKED_FLOAT: IntrinsicName =
    float_intrinsic!("roc_builtins.num.mul_with_overflow");

pub const NUM_BYTES_TO_U16: &str = "roc_builtins.num.bytes_to_u16";
pub const NUM_BYTES_TO_U32: &str = "roc_builtins.num.bytes_to_u32";

pub const STR_INIT: &str = "roc_builtins.str.init";
pub const STR_COUNT_SEGMENTS: &str = "roc_builtins.str.count_segments";
pub const STR_CONCAT: &str = "roc_builtins.str.concat";
pub const STR_JOIN_WITH: &str = "roc_builtins.str.joinWith";
pub const STR_STR_SPLIT: &str = "roc_builtins.str.str_split";
pub const STR_TO_SCALARS: &str = "roc_builtins.str.to_scalars";
pub const STR_COUNT_GRAPEHEME_CLUSTERS: &str = "roc_builtins.str.count_grapheme_clusters";
pub const STR_COUNT_UTF8_BYTES: &str = "roc_builtins.str.count_utf8_bytes";
pub const STR_CAPACITY: &str = "roc_builtins.str.capacity";
pub const STR_STARTS_WITH: &str = "roc_builtins.str.starts_with";
pub const STR_STARTS_WITH_SCALAR: &str = "roc_builtins.str.starts_with_scalar";
pub const STR_ENDS_WITH: &str = "roc_builtins.str.ends_with";
pub const STR_NUMBER_OF_BYTES: &str = "roc_builtins.str.number_of_bytes";
pub const STR_FROM_INT: IntrinsicName = int_intrinsic!("roc_builtins.str.from_int");
pub const STR_FROM_FLOAT: IntrinsicName = float_intrinsic!("roc_builtins.str.from_float");
pub const STR_TO_INT: IntrinsicName = int_intrinsic!("roc_builtins.str.to_int");
pub const STR_TO_FLOAT: IntrinsicName = float_intrinsic!("roc_builtins.str.to_float");
pub const STR_TO_DECIMAL: &str = "roc_builtins.str.to_decimal";
pub const STR_EQUAL: &str = "roc_builtins.str.equal";
pub const STR_SUBSTRING_UNSAFE: &str = "roc_builtins.str.substring_unsafe";
pub const STR_TO_UTF8: &str = "roc_builtins.str.to_utf8";
pub const STR_FROM_UTF8_RANGE: &str = "roc_builtins.str.from_utf8_range";
pub const STR_REPEAT: &str = "roc_builtins.str.repeat";
pub const STR_TRIM: &str = "roc_builtins.str.trim";
pub const STR_TRIM_LEFT: &str = "roc_builtins.str.trim_left";
pub const STR_TRIM_RIGHT: &str = "roc_builtins.str.trim_right";
pub const STR_GET_UNSAFE: &str = "roc_builtins.str.get_unsafe";
pub const STR_RESERVE: &str = "roc_builtins.str.reserve";
pub const STR_APPEND_SCALAR: &str = "roc_builtins.str.append_scalar";
pub const STR_GET_SCALAR_UNSAFE: &str = "roc_builtins.str.get_scalar_unsafe";

pub const LIST_MAP: &str = "roc_builtins.list.map";
pub const LIST_MAP2: &str = "roc_builtins.list.map2";
pub const LIST_MAP3: &str = "roc_builtins.list.map3";
pub const LIST_MAP4: &str = "roc_builtins.list.map4";
pub const LIST_SUBLIST: &str = "roc_builtins.list.sublist";
pub const LIST_DROP_AT: &str = "roc_builtins.list.drop_at";
pub const LIST_SWAP: &str = "roc_builtins.list.swap";
pub const LIST_WITH_CAPACITY: &str = "roc_builtins.list.with_capacity";
pub const LIST_SORT_WITH: &str = "roc_builtins.list.sort_with";
pub const LIST_CONCAT: &str = "roc_builtins.list.concat";
pub const LIST_REPLACE: &str = "roc_builtins.list.replace";
pub const LIST_REPLACE_IN_PLACE: &str = "roc_builtins.list.replace_in_place";
pub const LIST_IS_UNIQUE: &str = "roc_builtins.list.is_unique";
pub const LIST_PREPEND: &str = "roc_builtins.list.prepend";
pub const LIST_APPEND_UNSAFE: &str = "roc_builtins.list.append_unsafe";
pub const LIST_RESERVE: &str = "roc_builtins.list.reserve";

pub const DEC_FROM_STR: &str = "roc_builtins.dec.from_str";
pub const DEC_TO_STR: &str = "roc_builtins.dec.to_str";
pub const DEC_FROM_F64: &str = "roc_builtins.dec.from_f64";
pub const DEC_EQ: &str = "roc_builtins.dec.eq";
pub const DEC_NEQ: &str = "roc_builtins.dec.neq";
pub const DEC_NEGATE: &str = "roc_builtins.dec.negate";
pub const DEC_MUL_WITH_OVERFLOW: &str = "roc_builtins.dec.mul_with_overflow";
pub const DEC_DIV: &str = "roc_builtins.dec.div";
pub const DEC_ADD_WITH_OVERFLOW: &str = "roc_builtins.dec.add_with_overflow";
pub const DEC_ADD_OR_PANIC: &str = "roc_builtins.dec.add_or_panic";
pub const DEC_ADD_SATURATED: &str = "roc_builtins.dec.add_saturated";
pub const DEC_SUB_WITH_OVERFLOW: &str = "roc_builtins.dec.sub_with_overflow";
pub const DEC_SUB_OR_PANIC: &str = "roc_builtins.dec.sub_or_panic";
pub const DEC_SUB_SATURATED: &str = "roc_builtins.dec.sub_saturated";
pub const DEC_MUL_OR_PANIC: &str = "roc_builtins.dec.mul_or_panic";
pub const DEC_MUL_SATURATED: &str = "roc_builtins.dec.mul_saturated";

pub const UTILS_TEST_PANIC: &str = "roc_builtins.utils.test_panic";
pub const UTILS_ALLOCATE_WITH_REFCOUNT: &str = "roc_builtins.utils.allocate_with_refcount";
pub const UTILS_INCREF: &str = "roc_builtins.utils.incref";
pub const UTILS_DECREF: &str = "roc_builtins.utils.decref";
pub const UTILS_DECREF_CHECK_NULL: &str = "roc_builtins.utils.decref_check_null";

pub const UTILS_EXPECT_FAILED_START: &str = "roc_builtins.utils.expect_failed_start";
pub const UTILS_EXPECT_FAILED_FINALIZE: &str = "roc_builtins.utils.expect_failed_finalize";

pub const UTILS_LONGJMP: &str = "longjmp";
pub const UTILS_SETJMP: &str = "setjmp";

#[derive(Debug, Default)]
pub struct IntToIntrinsicName {
    pub options: [IntrinsicName; 10],
}

impl IntToIntrinsicName {
    pub const fn default() -> Self {
        Self {
            options: [IntrinsicName::default(); 10],
        }
    }
}

impl Index<IntWidth> for IntToIntrinsicName {
    type Output = IntrinsicName;

    fn index(&self, index: IntWidth) -> &Self::Output {
        &self.options[index as usize]
    }
}

#[macro_export]
macro_rules! int_to_int_intrinsic {
    ($name_prefix:literal, $name_suffix:literal) => {{
        let mut output = IntToIntrinsicName::default();

        output.options[0] = int_intrinsic!(concat!($name_prefix, "u8", $name_suffix));
        output.options[1] = int_intrinsic!(concat!($name_prefix, "u16", $name_suffix));
        output.options[2] = int_intrinsic!(concat!($name_prefix, "u32", $name_suffix));
        output.options[3] = int_intrinsic!(concat!($name_prefix, "u64", $name_suffix));
        output.options[4] = int_intrinsic!(concat!($name_prefix, "u128", $name_suffix));

        output.options[5] = int_intrinsic!(concat!($name_prefix, "i8", $name_suffix));
        output.options[6] = int_intrinsic!(concat!($name_prefix, "i16", $name_suffix));
        output.options[7] = int_intrinsic!(concat!($name_prefix, "i32", $name_suffix));
        output.options[8] = int_intrinsic!(concat!($name_prefix, "i64", $name_suffix));
        output.options[9] = int_intrinsic!(concat!($name_prefix, "i128", $name_suffix));

        output
    }};
}

pub const NUM_INT_TO_INT_CHECKING_MAX: IntToIntrinsicName =
    int_to_int_intrinsic!("roc_builtins.num.int_to_", "_checking_max");
pub const NUM_INT_TO_INT_CHECKING_MAX_AND_MIN: IntToIntrinsicName =
    int_to_int_intrinsic!("roc_builtins.num.int_to_", "_checking_max_and_min");<|MERGE_RESOLUTION|>--- conflicted
+++ resolved
@@ -133,18 +133,8 @@
             U128 | I128 => {
                 // the C ABI defines 128-bit integers to always be 16B aligned,
                 // according to https://reviews.llvm.org/D28990#655487
-<<<<<<< HEAD
-                // but LLVM does this incorrectly, and we just follow its lead here
-                match target_info.architecture {
-                    Architecture::X86_64 => 8,
-                    Architecture::Wasm32 => 16,
-                    Architecture::Aarch64 | Architecture::Aarch32 => 16,
-                    Architecture::X86_32 => 4,
-                }
-=======
                 // NOTE: LLVM does this incorrectly
                 16
->>>>>>> d5bee93d
             }
         }
     }
