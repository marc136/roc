--- conflicted
+++ resolved
@@ -1613,18 +1613,12 @@
                 var = *sub_ext;
             }
 
-            Alias(_, _, actual_var) => {
+            Alias(_, _, _, actual_var) => {
                 // TODO according to elm/compiler: "TODO may be dropping useful alias info here"
                 var = *actual_var;
             }
 
-<<<<<<< HEAD
-        Alias(_, _, _, var) => {
-            // TODO according to elm/compiler: "TODO may be dropping useful alias info here"
-            gather_fields(subs, fields, var)
-=======
             _ => break,
->>>>>>> aee23d02
         }
     }
 
