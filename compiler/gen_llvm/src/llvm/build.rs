--- conflicted
+++ resolved
@@ -855,23 +855,11 @@
 
     array[..str_literal.len()].copy_from_slice(str_literal.as_bytes());
 
-<<<<<<< HEAD
     array[env.small_str_bytes() as usize - 1] = str_literal.len() as u8 | roc_std::RocStr::MASK;
 
     let word1 = u64::from_ne_bytes(array[0..8].try_into().unwrap());
     let word2 = u64::from_ne_bytes(array[8..16].try_into().unwrap());
     let word3 = u64::from_ne_bytes(array[16..24].try_into().unwrap());
-=======
-                // Store the pointer
-                let mut struct_val = builder
-                    .build_insert_value(
-                        struct_type.get_undef(),
-                        ptr,
-                        Builtin::WRAPPER_PTR,
-                        "insert_ptr_str_literal",
-                    )
-                    .unwrap();
->>>>>>> 19c02aa0
 
     let ptr = env.ptr_int().const_int(word1, false);
     let len = env.ptr_int().const_int(word2, false);
