use std::convert::{TryFrom, TryInto};
use std::path::Path;

use crate::llvm::bitcode::{
    call_bitcode_fn, call_bitcode_fn_fixing_for_convention, call_list_bitcode_fn,
    call_str_bitcode_fn, call_void_bitcode_fn,
};
use crate::llvm::build_dict::{
    self, dict_contains, dict_difference, dict_empty, dict_get, dict_insert, dict_intersection,
    dict_keys, dict_len, dict_remove, dict_union, dict_values, dict_walk, set_from_list,
};
use crate::llvm::build_hash::generic_hash;
use crate::llvm::build_list::{
    self, allocate_list, empty_polymorphic_list, list_all, list_any, list_append, list_concat,
    list_contains, list_drop_at, list_find_unsafe, list_get_unsafe, list_join, list_keep_errs,
    list_keep_if, list_keep_oks, list_len, list_map, list_map2, list_map3, list_map4,
    list_map_with_index, list_prepend, list_range, list_repeat, list_replace_unsafe, list_reverse,
    list_single, list_sort_with, list_sublist, list_swap, list_symbol_to_c_abi, list_to_c_abi,
};
use crate::llvm::build_str::{
    str_from_float, str_from_int, str_from_utf8, str_from_utf8_range, str_split,
};
use crate::llvm::compare::{generic_eq, generic_neq};
use crate::llvm::convert::{
    self, argument_type_from_layout, basic_type_from_builtin, basic_type_from_layout,
    block_of_memory_slices, zig_str_type,
};
use crate::llvm::refcounting::{
    build_reset, decrement_refcount_layout, increment_refcount_layout, PointerToRefcount,
};
use bumpalo::collections::Vec;
use bumpalo::Bump;
use inkwell::basic_block::BasicBlock;
use inkwell::builder::Builder;
use inkwell::context::Context;
use inkwell::debug_info::{
    AsDIScope, DICompileUnit, DIFlagsConstants, DISubprogram, DebugInfoBuilder,
};
use inkwell::memory_buffer::MemoryBuffer;
use inkwell::module::{Linkage, Module};
use inkwell::passes::{PassManager, PassManagerBuilder};
use inkwell::types::{
    BasicMetadataTypeEnum, BasicType, BasicTypeEnum, FunctionType, IntType, StructType,
};
use inkwell::values::BasicValueEnum::{self, *};
use inkwell::values::{
    BasicMetadataValueEnum, BasicValue, CallSiteValue, CallableValue, FloatValue, FunctionValue,
    InstructionOpcode, InstructionValue, IntValue, PhiValue, PointerValue, StructValue,
};
use inkwell::OptimizationLevel;
use inkwell::{AddressSpace, IntPredicate};
use morphic_lib::{
    CalleeSpecVar, FuncName, FuncSpec, FuncSpecSolutions, ModSolutions, UpdateMode, UpdateModeVar,
};
use roc_builtins::bitcode::{self, FloatWidth, IntWidth, IntrinsicName};
use roc_builtins::{float_intrinsic, llvm_int_intrinsic};
use roc_collections::all::{ImMap, MutMap, MutSet};
use roc_error_macros::internal_error;
use roc_module::low_level::LowLevel;
use roc_module::symbol::{Interns, ModuleId, Symbol};
use roc_mono::ir::{
    BranchInfo, CallType, EntryPoint, HigherOrderLowLevel, JoinPointId, ListLiteralElement,
    ModifyRc, OptLevel, ProcLayout,
};
use roc_mono::layout::{Builtin, LambdaSet, Layout, LayoutIds, TagIdIntType, UnionLayout};
use roc_target::TargetInfo;
use target_lexicon::{Architecture, OperatingSystem, Triple};

/// This is for Inkwell's FunctionValue::verify - we want to know the verification
/// output in debug builds, but we don't want it to print to stdout in release builds!
#[cfg(debug_assertions)]
const PRINT_FN_VERIFICATION_OUTPUT: bool = true;

#[cfg(not(debug_assertions))]
const PRINT_FN_VERIFICATION_OUTPUT: bool = false;

#[macro_export]
macro_rules! debug_info_init {
    ($env:expr, $function_value:expr) => {{
        use inkwell::debug_info::AsDIScope;

        let func_scope = $function_value.get_subprogram().expect("subprogram");
        let lexical_block = $env.dibuilder.create_lexical_block(
            /* scope */ func_scope.as_debug_info_scope(),
            /* file */ $env.compile_unit.get_file(),
            /* line_no */ 0,
            /* column_no */ 0,
        );

        let loc = $env.dibuilder.create_debug_location(
            $env.context,
            /* line */ 0,
            /* column */ 0,
            /* current_scope */ lexical_block.as_debug_info_scope(),
            /* inlined_at */ None,
        );
        $env.builder.set_current_debug_location(&$env.context, loc);
    }};
}

/// Iterate over all functions in an llvm module
pub struct FunctionIterator<'ctx> {
    next: Option<FunctionValue<'ctx>>,
}

impl<'ctx> FunctionIterator<'ctx> {
    pub fn from_module(module: &inkwell::module::Module<'ctx>) -> Self {
        Self {
            next: module.get_first_function(),
        }
    }
}

impl<'ctx> Iterator for FunctionIterator<'ctx> {
    type Item = FunctionValue<'ctx>;

    fn next(&mut self) -> Option<Self::Item> {
        match self.next {
            Some(function) => {
                self.next = function.get_next_function();

                Some(function)
            }
            None => None,
        }
    }
}

#[derive(Default, Debug, Clone, PartialEq)]
pub struct Scope<'a, 'ctx> {
    symbols: ImMap<Symbol, (Layout<'a>, BasicValueEnum<'ctx>)>,
    pub top_level_thunks: ImMap<Symbol, (ProcLayout<'a>, FunctionValue<'ctx>)>,
    join_points: ImMap<JoinPointId, (BasicBlock<'ctx>, &'a [PhiValue<'ctx>])>,
}

impl<'a, 'ctx> Scope<'a, 'ctx> {
    fn get(&self, symbol: &Symbol) -> Option<&(Layout<'a>, BasicValueEnum<'ctx>)> {
        self.symbols.get(symbol)
    }
    pub fn insert(&mut self, symbol: Symbol, value: (Layout<'a>, BasicValueEnum<'ctx>)) {
        self.symbols.insert(symbol, value);
    }
    pub fn insert_top_level_thunk(
        &mut self,
        symbol: Symbol,
        layout: &'a ProcLayout<'a>,
        function_value: FunctionValue<'ctx>,
    ) {
        self.top_level_thunks
            .insert(symbol, (*layout, function_value));
    }
    fn remove(&mut self, symbol: &Symbol) {
        self.symbols.remove(symbol);
    }

    pub fn retain_top_level_thunks_for_module(&mut self, module_id: ModuleId) {
        self.top_level_thunks
            .retain(|s, _| s.module_id() == module_id);
    }
}

pub struct Env<'a, 'ctx, 'env> {
    pub arena: &'a Bump,
    pub context: &'ctx Context,
    pub builder: &'env Builder<'ctx>,
    pub dibuilder: &'env DebugInfoBuilder<'ctx>,
    pub compile_unit: &'env DICompileUnit<'ctx>,
    pub module: &'ctx Module<'ctx>,
    pub interns: Interns,
    pub target_info: TargetInfo,
    pub is_gen_test: bool,
    pub exposed_to_host: MutSet<Symbol>,
}

#[repr(u32)]
pub enum PanicTagId {
    NullTerminatedString = 0,
}

impl std::convert::TryFrom<u32> for PanicTagId {
    type Error = ();

    fn try_from(value: u32) -> Result<Self, Self::Error> {
        match value {
            0 => Ok(PanicTagId::NullTerminatedString),
            _ => Err(()),
        }
    }
}

impl<'a, 'ctx, 'env> Env<'a, 'ctx, 'env> {
    /// The integer type representing a pointer
    ///
    /// on 64-bit systems, this is i64
    /// on 32-bit systems, this is i32
    pub fn ptr_int(&self) -> IntType<'ctx> {
        let ctx = self.context;

        match self.target_info.ptr_width() {
            roc_target::PtrWidth::Bytes4 => ctx.i32_type(),
            roc_target::PtrWidth::Bytes8 => ctx.i64_type(),
        }
    }

    /// The integer type representing twice the width of a pointer
    ///
    /// on 64-bit systems, this is i128
    /// on 32-bit systems, this is i64
    pub fn twice_ptr_int(&self) -> IntType<'ctx> {
        let ctx = self.context;

        match self.target_info.ptr_width() {
            roc_target::PtrWidth::Bytes4 => ctx.i64_type(),
            roc_target::PtrWidth::Bytes8 => ctx.i128_type(),
        }
    }

    pub fn small_str_bytes(&self) -> u32 {
        self.target_info.ptr_width() as u32 * 3
    }

    pub fn build_intrinsic_call(
        &self,
        intrinsic_name: &'static str,
        args: &[BasicValueEnum<'ctx>],
    ) -> CallSiteValue<'ctx> {
        let fn_val = self
            .module
            .get_function(intrinsic_name)
            .unwrap_or_else(|| panic!("Unrecognized intrinsic function: {}", intrinsic_name));

        let mut arg_vals: Vec<BasicMetadataValueEnum> =
            Vec::with_capacity_in(args.len(), self.arena);

        for arg in args.iter() {
            arg_vals.push((*arg).into());
        }

        let call = self
            .builder
            .build_call(fn_val, arg_vals.into_bump_slice(), "call");

        call.set_call_convention(fn_val.get_call_conventions());

        call
    }

    pub fn call_intrinsic(
        &self,
        intrinsic_name: &'static str,
        args: &[BasicValueEnum<'ctx>],
    ) -> BasicValueEnum<'ctx> {
        let call = self.build_intrinsic_call(intrinsic_name, args);

        call.try_as_basic_value().left().unwrap_or_else(|| {
            panic!(
                "LLVM error: Invalid call by name for intrinsic {}",
                intrinsic_name
            )
        })
    }

    pub fn alignment_type(&self) -> IntType<'ctx> {
        self.context.i32_type()
    }

    pub fn alignment_const(&self, alignment: u32) -> IntValue<'ctx> {
        self.alignment_type().const_int(alignment as u64, false)
    }

    pub fn alignment_intvalue(&self, element_layout: &Layout<'a>) -> BasicValueEnum<'ctx> {
        let alignment = element_layout.alignment_bytes(self.target_info);
        let alignment_iv = self.alignment_const(alignment);

        alignment_iv.into()
    }

    pub fn call_alloc(
        &self,
        number_of_bytes: IntValue<'ctx>,
        alignment: u32,
    ) -> PointerValue<'ctx> {
        let function = self.module.get_function("roc_alloc").unwrap();
        let alignment = self.alignment_const(alignment);
        let call = self.builder.build_call(
            function,
            &[number_of_bytes.into(), alignment.into()],
            "roc_alloc",
        );

        call.set_call_convention(C_CALL_CONV);

        call.try_as_basic_value()
            .left()
            .unwrap()
            .into_pointer_value()
        // TODO check if alloc returned null; if so, runtime error for OOM!
    }

    pub fn call_dealloc(&self, ptr: PointerValue<'ctx>, alignment: u32) -> InstructionValue<'ctx> {
        let function = self.module.get_function("roc_dealloc").unwrap();
        let alignment = self.alignment_const(alignment);
        let call =
            self.builder
                .build_call(function, &[ptr.into(), alignment.into()], "roc_dealloc");

        call.set_call_convention(C_CALL_CONV);

        call.try_as_basic_value().right().unwrap()
    }

    pub fn call_memset(
        &self,
        bytes_ptr: PointerValue<'ctx>,
        filler: IntValue<'ctx>,
        length: IntValue<'ctx>,
    ) -> CallSiteValue<'ctx> {
        let false_val = self.context.bool_type().const_int(0, false);

        let intrinsic_name = match self.target_info.ptr_width() {
            roc_target::PtrWidth::Bytes8 => LLVM_MEMSET_I64,
            roc_target::PtrWidth::Bytes4 => LLVM_MEMSET_I32,
        };

        self.build_intrinsic_call(
            intrinsic_name,
            &[
                bytes_ptr.into(),
                filler.into(),
                length.into(),
                false_val.into(),
            ],
        )
    }

    pub fn call_panic(&self, message: PointerValue<'ctx>, tag_id: PanicTagId) {
        let function = self.module.get_function("roc_panic").unwrap();
        let tag_id = self
            .context
            .i32_type()
            .const_int(tag_id as u32 as u64, false);

        let call = self
            .builder
            .build_call(function, &[message.into(), tag_id.into()], "roc_panic");

        call.set_call_convention(C_CALL_CONV);
    }

    pub fn new_debug_info(module: &Module<'ctx>) -> (DebugInfoBuilder<'ctx>, DICompileUnit<'ctx>) {
        module.create_debug_info_builder(
            true,
            /* language */ inkwell::debug_info::DWARFSourceLanguage::C,
            /* filename */ "roc_app",
            /* directory */ ".",
            /* producer */ "my llvm compiler frontend",
            /* is_optimized */ false,
            /* compiler command line flags */ "",
            /* runtime_ver */ 0,
            /* split_name */ "",
            /* kind */ inkwell::debug_info::DWARFEmissionKind::Full,
            /* dwo_id */ 0,
            /* split_debug_inling */ false,
            /* debug_info_for_profiling */ false,
            "",
            "",
        )
    }

    pub fn new_subprogram(&self, function_name: &str) -> DISubprogram<'ctx> {
        let dibuilder = self.dibuilder;
        let compile_unit = self.compile_unit;

        let ditype = dibuilder
            .create_basic_type(
                "type_name",
                0_u64,
                0x00,
                inkwell::debug_info::DIFlags::PUBLIC,
            )
            .unwrap();

        let subroutine_type = dibuilder.create_subroutine_type(
            compile_unit.get_file(),
            /* return type */ Some(ditype.as_type()),
            /* parameter types */ &[],
            inkwell::debug_info::DIFlags::PUBLIC,
        );

        dibuilder.create_function(
            /* scope */ compile_unit.get_file().as_debug_info_scope(),
            /* func name */ function_name,
            /* linkage_name */ None,
            /* file */ compile_unit.get_file(),
            /* line_no */ 0,
            /* DIType */ subroutine_type,
            /* is_local_to_unit */ true,
            /* is_definition */ true,
            /* scope_line */ 0,
            /* flags */ inkwell::debug_info::DIFlags::PUBLIC,
            /* is_optimized */ false,
        )
    }
}

pub fn module_from_builtins<'ctx>(
    target: &target_lexicon::Triple,
    ctx: &'ctx Context,
    module_name: &str,
) -> Module<'ctx> {
    // In the build script for the builtins module, we compile the builtins into LLVM bitcode

    let bitcode_bytes: &[u8] = if target == &target_lexicon::Triple::host() {
        include_bytes!("../../../builtins/bitcode/builtins-host.bc")
    } else {
        match target {
            Triple {
                architecture: Architecture::Wasm32,
                ..
            } => {
                include_bytes!("../../../builtins/bitcode/builtins-wasm32.bc")
            }
            Triple {
                architecture: Architecture::X86_32(_),
                operating_system: OperatingSystem::Linux,
                ..
            } => {
                include_bytes!("../../../builtins/bitcode/builtins-i386.bc")
            }
            _ => panic!(
                "The zig builtins are not currently built for this target: {:?}",
                target
            ),
        }
    };

    let memory_buffer = MemoryBuffer::create_from_memory_range(bitcode_bytes, module_name);

    let module = Module::parse_bitcode_from_buffer(&memory_buffer, ctx)
        .unwrap_or_else(|err| panic!("Unable to import builtins bitcode. LLVM error: {:?}", err));

    // Add LLVM intrinsics.
    add_intrinsics(ctx, &module);

    module
}

fn add_float_intrinsic<'ctx, F>(
    ctx: &'ctx Context,
    module: &Module<'ctx>,
    name: &IntrinsicName,
    construct_type: F,
) where
    F: Fn(inkwell::types::FloatType<'ctx>) -> inkwell::types::FunctionType<'ctx>,
{
    macro_rules! check {
        ($width:expr, $typ:expr) => {
            let full_name = &name[$width];

            if let Some(_) = module.get_function(full_name) {
                // zig defined this function already
            } else {
                add_intrinsic(module, full_name, construct_type($typ));
            }
        };
    }

    check!(FloatWidth::F32, ctx.f32_type());
    check!(FloatWidth::F64, ctx.f64_type());
    // check!(IntWidth::F128, ctx.i128_type());
}

fn add_int_intrinsic<'ctx, F>(
    ctx: &'ctx Context,
    module: &Module<'ctx>,
    name: &IntrinsicName,
    construct_type: F,
) where
    F: Fn(inkwell::types::IntType<'ctx>) -> inkwell::types::FunctionType<'ctx>,
{
    macro_rules! check {
        ($width:expr, $typ:expr) => {
            let full_name = &name[$width];

            if let Some(_) = module.get_function(full_name) {
                // zig defined this function already
            } else {
                add_intrinsic(module, full_name, construct_type($typ));
            }
        };
    }

    check!(IntWidth::U8, ctx.i8_type());
    check!(IntWidth::U16, ctx.i16_type());
    check!(IntWidth::U32, ctx.i32_type());
    check!(IntWidth::U64, ctx.i64_type());
    check!(IntWidth::U128, ctx.i128_type());

    check!(IntWidth::I8, ctx.i8_type());
    check!(IntWidth::I16, ctx.i16_type());
    check!(IntWidth::I32, ctx.i32_type());
    check!(IntWidth::I64, ctx.i64_type());
    check!(IntWidth::I128, ctx.i128_type());
}

fn add_intrinsics<'ctx>(ctx: &'ctx Context, module: &Module<'ctx>) {
    // List of all supported LLVM intrinsics:
    //
    // https://releases.llvm.org/10.0.0/docs/LangRef.html#standard-c-library-intrinsics
    let f64_type = ctx.f64_type();
    let i1_type = ctx.bool_type();
    let i8_type = ctx.i8_type();
    let i8_ptr_type = i8_type.ptr_type(AddressSpace::Generic);
    let i32_type = ctx.i32_type();
    let i64_type = ctx.i64_type();
    let void_type = ctx.void_type();

    if let Some(func) = module.get_function("__muloti4") {
        func.set_linkage(Linkage::WeakAny);
    }

    add_intrinsic(
        module,
        LLVM_SETJMP,
        i32_type.fn_type(&[i8_ptr_type.into()], false),
    );

    if true {
        add_intrinsic(
            module,
            LLVM_LONGJMP,
            void_type.fn_type(&[i8_ptr_type.into()], false),
        );
    } else {
        add_intrinsic(
            module,
            LLVM_LONGJMP,
            void_type.fn_type(&[i8_ptr_type.into(), i32_type.into()], false),
        );
    }

    add_intrinsic(
        module,
        LLVM_FRAME_ADDRESS,
        i8_ptr_type.fn_type(&[i32_type.into()], false),
    );

    add_intrinsic(module, LLVM_STACK_SAVE, i8_ptr_type.fn_type(&[], false));

    add_intrinsic(
        module,
        LLVM_LROUND_I64_F64,
        i64_type.fn_type(&[f64_type.into()], false),
    );

    add_float_intrinsic(ctx, module, &LLVM_LOG, |t| t.fn_type(&[t.into()], false));
    add_float_intrinsic(ctx, module, &LLVM_POW, |t| {
        t.fn_type(&[t.into(), t.into()], false)
    });
    add_float_intrinsic(ctx, module, &LLVM_FABS, |t| t.fn_type(&[t.into()], false));
    add_float_intrinsic(ctx, module, &LLVM_SIN, |t| t.fn_type(&[t.into()], false));
    add_float_intrinsic(ctx, module, &LLVM_COS, |t| t.fn_type(&[t.into()], false));
    add_float_intrinsic(ctx, module, &LLVM_CEILING, |t| {
        t.fn_type(&[t.into()], false)
    });
    add_float_intrinsic(ctx, module, &LLVM_FLOOR, |t| t.fn_type(&[t.into()], false));

    add_int_intrinsic(ctx, module, &LLVM_ADD_WITH_OVERFLOW, |t| {
        let fields = [t.into(), i1_type.into()];
        ctx.struct_type(&fields, false)
            .fn_type(&[t.into(), t.into()], false)
    });

    add_int_intrinsic(ctx, module, &LLVM_SUB_WITH_OVERFLOW, |t| {
        let fields = [t.into(), i1_type.into()];
        ctx.struct_type(&fields, false)
            .fn_type(&[t.into(), t.into()], false)
    });

    add_int_intrinsic(ctx, module, &LLVM_MUL_WITH_OVERFLOW, |t| {
        let fields = [t.into(), i1_type.into()];
        ctx.struct_type(&fields, false)
            .fn_type(&[t.into(), t.into()], false)
    });

    add_int_intrinsic(ctx, module, &LLVM_ADD_SATURATED, |t| {
        t.fn_type(&[t.into(), t.into()], false)
    });

    add_int_intrinsic(ctx, module, &LLVM_SUB_SATURATED, |t| {
        t.fn_type(&[t.into(), t.into()], false)
    });
}

const LLVM_POW: IntrinsicName = float_intrinsic!("llvm.pow");
const LLVM_FABS: IntrinsicName = float_intrinsic!("llvm.fabs");
static LLVM_SQRT: IntrinsicName = float_intrinsic!("llvm.sqrt");
static LLVM_LOG: IntrinsicName = float_intrinsic!("llvm.log");

static LLVM_SIN: IntrinsicName = float_intrinsic!("llvm.sin");
static LLVM_COS: IntrinsicName = float_intrinsic!("llvm.cos");
static LLVM_CEILING: IntrinsicName = float_intrinsic!("llvm.ceil");
static LLVM_FLOOR: IntrinsicName = float_intrinsic!("llvm.floor");

static LLVM_MEMSET_I64: &str = "llvm.memset.p0i8.i64";
static LLVM_MEMSET_I32: &str = "llvm.memset.p0i8.i32";
static LLVM_LROUND_I64_F64: &str = "llvm.lround.i64.f64";

// static LLVM_FRAME_ADDRESS: &str = "llvm.frameaddress";
static LLVM_FRAME_ADDRESS: &str = "llvm.frameaddress.p0i8";
static LLVM_STACK_SAVE: &str = "llvm.stacksave";

static LLVM_SETJMP: &str = "llvm.eh.sjlj.setjmp";
pub static LLVM_LONGJMP: &str = "llvm.eh.sjlj.longjmp";

const LLVM_ADD_WITH_OVERFLOW: IntrinsicName =
    llvm_int_intrinsic!("llvm.sadd.with.overflow", "llvm.uadd.with.overflow");
const LLVM_SUB_WITH_OVERFLOW: IntrinsicName =
    llvm_int_intrinsic!("llvm.ssub.with.overflow", "llvm.usub.with.overflow");
const LLVM_MUL_WITH_OVERFLOW: IntrinsicName =
    llvm_int_intrinsic!("llvm.smul.with.overflow", "llvm.umul.with.overflow");

const LLVM_ADD_SATURATED: IntrinsicName = llvm_int_intrinsic!("llvm.sadd.sat", "llvm.uadd.sat");
const LLVM_SUB_SATURATED: IntrinsicName = llvm_int_intrinsic!("llvm.ssub.sat", "llvm.usub.sat");

fn add_intrinsic<'ctx>(
    module: &Module<'ctx>,
    intrinsic_name: &str,
    fn_type: FunctionType<'ctx>,
) -> FunctionValue<'ctx> {
    add_func(
        module,
        intrinsic_name,
        fn_type,
        Linkage::External,
        // LLVM intrinsics always use the C calling convention, because
        // they are implemented in C libraries
        C_CALL_CONV,
    )
}

pub fn construct_optimization_passes<'a>(
    module: &'a Module,
    opt_level: OptLevel,
) -> (PassManager<Module<'a>>, PassManager<FunctionValue<'a>>) {
    let mpm = PassManager::create(());
    let fpm = PassManager::create(module);

    // remove unused global values (e.g. those defined by zig, but unused in user code)
    mpm.add_global_dce_pass();

    mpm.add_always_inliner_pass();

    // tail-call elimination is always on
    fpm.add_instruction_combining_pass();
    fpm.add_tail_call_elimination_pass();

    let pmb = PassManagerBuilder::create();
    match opt_level {
        OptLevel::Development | OptLevel::Normal => {
            pmb.set_optimization_level(OptimizationLevel::None);
        }
        OptLevel::Size => {
            pmb.set_optimization_level(OptimizationLevel::Default);
            // TODO: For some usecase, like embedded, it is useful to expose this and tune it.
            pmb.set_inliner_with_threshold(50);
        }
        OptLevel::Optimize => {
            pmb.set_optimization_level(OptimizationLevel::Aggressive);
            // this threshold seems to do what we want
            pmb.set_inliner_with_threshold(275);
        }
    }

    // Add optimization passes for Size and Optimize.
    if matches!(opt_level, OptLevel::Size | OptLevel::Optimize) {
        // TODO figure out which of these actually help

        // function passes

        fpm.add_cfg_simplification_pass();
        mpm.add_cfg_simplification_pass();

        fpm.add_jump_threading_pass();
        mpm.add_jump_threading_pass();

        fpm.add_memcpy_optimize_pass(); // this one is very important

        fpm.add_licm_pass();

        // turn invoke into call
        mpm.add_prune_eh_pass();

        // remove unused global values (often the `_wrapper` can be removed)
        mpm.add_global_dce_pass();

        mpm.add_function_inlining_pass();
    }

    pmb.populate_module_pass_manager(&mpm);
    pmb.populate_function_pass_manager(&fpm);

    fpm.initialize();

    // For now, we have just one of each
    (mpm, fpm)
}

fn promote_to_main_function<'a, 'ctx, 'env>(
    env: &Env<'a, 'ctx, 'env>,
    mod_solutions: &'a ModSolutions,
    symbol: Symbol,
    top_level: ProcLayout<'a>,
) -> (&'static str, FunctionValue<'ctx>) {
    let it = top_level.arguments.iter().copied();
    let bytes = roc_alias_analysis::func_name_bytes_help(symbol, it, &top_level.result);
    let func_name = FuncName(&bytes);
    let func_solutions = mod_solutions.func_solutions(func_name).unwrap();

    let mut it = func_solutions.specs();
    let func_spec = it.next().unwrap();
    debug_assert!(
        it.next().is_none(),
        "we expect only one specialization of this symbol"
    );

    // NOTE fake layout; it is only used for debug prints
    let roc_main_fn = function_value_by_func_spec(env, *func_spec, symbol, &[], &Layout::UNIT);

    let main_fn_name = "$Test.main";

    // Add main to the module.
    let main_fn = expose_function_to_host_help_c_abi(
        env,
        main_fn_name,
        roc_main_fn,
        top_level.arguments,
        top_level.result,
        main_fn_name,
    );

    (main_fn_name, main_fn)
}

fn int_with_precision<'a, 'ctx, 'env>(
    env: &Env<'a, 'ctx, 'env>,
    value: i128,
    int_width: IntWidth,
) -> IntValue<'ctx> {
    use IntWidth::*;

    match int_width {
        U128 | I128 => const_i128(env, value),
        U64 | I64 => env.context.i64_type().const_int(value as u64, false),
        U32 | I32 => env.context.i32_type().const_int(value as u64, false),
        U16 | I16 => env.context.i16_type().const_int(value as u64, false),
        U8 | I8 => env.context.i8_type().const_int(value as u64, false),
    }
}

fn float_with_precision<'a, 'ctx, 'env>(
    env: &Env<'a, 'ctx, 'env>,
    value: f64,
    float_width: FloatWidth,
) -> BasicValueEnum<'ctx> {
    match float_width {
        FloatWidth::F64 => env.context.f64_type().const_float(value).into(),
        FloatWidth::F32 => env.context.f32_type().const_float(value).into(),
        FloatWidth::F128 => todo!("F128 is not implemented"),
    }
}

pub fn build_exp_literal<'a, 'ctx, 'env>(
    env: &Env<'a, 'ctx, 'env>,
    parent: FunctionValue<'ctx>,
    layout: &Layout<'_>,
    literal: &roc_mono::ir::Literal<'a>,
) -> BasicValueEnum<'ctx> {
    use roc_mono::ir::Literal::*;

    match literal {
        Int(int) => match layout {
            Layout::Builtin(Builtin::Bool) => {
                env.context.bool_type().const_int(*int as u64, false).into()
            }
            Layout::Builtin(Builtin::Int(int_width)) => {
                int_with_precision(env, *int, *int_width).into()
            }
            _ => panic!("Invalid layout for int literal = {:?}", layout),
        },

        U128(int) => const_u128(env, *int).into(),

        Float(float) => match layout {
            Layout::Builtin(Builtin::Float(float_width)) => {
                float_with_precision(env, *float, *float_width)
            }
            _ => panic!("Invalid layout for float literal = {:?}", layout),
        },

        Decimal(int) => {
            let (upper_bits, lower_bits) = int.as_bits();
            env.context
                .i128_type()
                .const_int_arbitrary_precision(&[lower_bits, upper_bits as u64])
                .into()
        }
        Bool(b) => env.context.bool_type().const_int(*b as u64, false).into(),
        Byte(b) => env.context.i8_type().const_int(*b as u64, false).into(),
        Str(str_literal) => {
            let global = if str_literal.len() < env.small_str_bytes() as usize {
                match env.small_str_bytes() {
                    24 => small_str_ptr_width_8(env, parent, str_literal),
                    12 => small_str_ptr_width_4(env, parent, str_literal),
                    _ => unreachable!("incorrect small_str_bytes"),
                }
            } else {
                let ptr = define_global_str_literal_ptr(env, *str_literal);
                let number_of_elements = env.ptr_int().const_int(str_literal.len() as u64, false);

                const_str_alloca_ptr(env, parent, ptr, number_of_elements, number_of_elements)
            };

            global.into()
        }
    }
}

fn const_str_alloca_ptr<'a, 'ctx, 'env>(
    env: &Env<'a, 'ctx, 'env>,
    parent: FunctionValue<'ctx>,
    ptr: PointerValue<'ctx>,
    len: IntValue<'ctx>,
    cap: IntValue<'ctx>,
) -> PointerValue<'ctx> {
    let typ = zig_str_type(env);

    let value = typ.const_named_struct(&[ptr.into(), len.into(), cap.into()]);

    let alloca = create_entry_block_alloca(env, parent, typ.into(), "const_str_store");

    env.builder.build_store(alloca, value);

    alloca
}

fn small_str_ptr_width_8<'a, 'ctx, 'env>(
    env: &Env<'a, 'ctx, 'env>,
    parent: FunctionValue<'ctx>,
    str_literal: &str,
) -> PointerValue<'ctx> {
    debug_assert_eq!(env.target_info.ptr_width() as u8, 8);

    let mut array = [0u8; 24];

    array[..str_literal.len()].copy_from_slice(str_literal.as_bytes());

    array[env.small_str_bytes() as usize - 1] = str_literal.len() as u8 | roc_std::RocStr::MASK;

    let word1 = u64::from_ne_bytes(array[0..8].try_into().unwrap());
    let word2 = u64::from_ne_bytes(array[8..16].try_into().unwrap());
    let word3 = u64::from_ne_bytes(array[16..24].try_into().unwrap());

    let ptr = env.ptr_int().const_int(word1, false);
    let len = env.ptr_int().const_int(word2, false);
    let cap = env.ptr_int().const_int(word3, false);

    let address_space = AddressSpace::Generic;
    let ptr_type = env.context.i8_type().ptr_type(address_space);
    let ptr = env.builder.build_int_to_ptr(ptr, ptr_type, "to_u8_ptr");

    const_str_alloca_ptr(env, parent, ptr, len, cap)
}

fn small_str_ptr_width_4<'a, 'ctx, 'env>(
    env: &Env<'a, 'ctx, 'env>,
    parent: FunctionValue<'ctx>,
    str_literal: &str,
) -> PointerValue<'ctx> {
    debug_assert_eq!(env.target_info.ptr_width() as u8, 4);

    let mut array = [0u8; 12];

    array[..str_literal.len()].copy_from_slice(str_literal.as_bytes());

    array[env.small_str_bytes() as usize - 1] = str_literal.len() as u8 | roc_std::RocStr::MASK;

    let word1 = u32::from_ne_bytes(array[0..4].try_into().unwrap());
    let word2 = u32::from_ne_bytes(array[4..8].try_into().unwrap());
    let word3 = u32::from_ne_bytes(array[8..12].try_into().unwrap());

    let ptr = env.ptr_int().const_int(word1 as u64, false);
    let len = env.ptr_int().const_int(word2 as u64, false);
    let cap = env.ptr_int().const_int(word3 as u64, false);

    let address_space = AddressSpace::Generic;
    let ptr_type = env.context.i8_type().ptr_type(address_space);
    let ptr = env.builder.build_int_to_ptr(ptr, ptr_type, "to_u8_ptr");

    const_str_alloca_ptr(env, parent, ptr, len, cap)
}

pub fn build_exp_call<'a, 'ctx, 'env>(
    env: &Env<'a, 'ctx, 'env>,
    layout_ids: &mut LayoutIds<'a>,
    func_spec_solutions: &FuncSpecSolutions,
    scope: &mut Scope<'a, 'ctx>,
    parent: FunctionValue<'ctx>,
    layout: &Layout<'a>,
    call: &roc_mono::ir::Call<'a>,
) -> BasicValueEnum<'ctx> {
    let roc_mono::ir::Call {
        call_type,
        arguments,
    } = call;

    match call_type {
        CallType::ByName {
            name,
            specialization_id,
            arg_layouts,
            ret_layout,
            ..
        } => {
            let mut arg_tuples: Vec<BasicValueEnum> =
                Vec::with_capacity_in(arguments.len(), env.arena);

            for symbol in arguments.iter() {
                arg_tuples.push(load_symbol(scope, symbol));
            }

            let bytes = specialization_id.to_bytes();
            let callee_var = CalleeSpecVar(&bytes);
            let func_spec = func_spec_solutions.callee_spec(callee_var).unwrap();

            roc_call_with_args(
                env,
                arg_layouts,
                ret_layout,
                *name,
                func_spec,
                arg_tuples.into_bump_slice(),
            )
        }

        CallType::LowLevel { op, update_mode } => {
            let bytes = update_mode.to_bytes();
            let update_var = UpdateModeVar(&bytes);
            let update_mode = func_spec_solutions
                .update_mode(update_var)
                .unwrap_or(UpdateMode::Immutable);

            run_low_level(
                env,
                layout_ids,
                scope,
                parent,
                layout,
                *op,
                arguments,
                update_mode,
            )
        }

        CallType::HigherOrder(higher_order) => {
            let bytes = higher_order.passed_function.specialization_id.to_bytes();
            let callee_var = CalleeSpecVar(&bytes);
            let func_spec = func_spec_solutions.callee_spec(callee_var).unwrap();

            run_higher_order_low_level(env, layout_ids, scope, layout, func_spec, higher_order)
        }

        CallType::Foreign {
            foreign_symbol,
            ret_layout,
        } => build_foreign_symbol(env, scope, foreign_symbol, arguments, ret_layout),
    }
}

pub const TAG_ID_INDEX: u32 = 1;
pub const TAG_DATA_INDEX: u32 = 0;

pub fn struct_from_fields<'a, 'ctx, 'env, I>(
    env: &Env<'a, 'ctx, 'env>,
    struct_type: StructType<'ctx>,
    values: I,
) -> StructValue<'ctx>
where
    I: Iterator<Item = (usize, BasicValueEnum<'ctx>)>,
{
    let mut struct_value = struct_type.const_zero().into();

    // Insert field exprs into struct_val
    for (index, field_val) in values {
        let index: u32 = index as u32;

        struct_value = env
            .builder
            .build_insert_value(struct_value, field_val, index, "insert_record_field")
            .unwrap();
    }

    struct_value.into_struct_value()
}

fn struct_pointer_from_fields<'a, 'ctx, 'env, I>(
    env: &Env<'a, 'ctx, 'env>,
    struct_type: StructType<'ctx>,
    input_pointer: PointerValue<'ctx>,
    values: I,
) where
    I: Iterator<Item = (usize, (Layout<'a>, BasicValueEnum<'ctx>))>,
{
    let struct_ptr = env
        .builder
        .build_bitcast(
            input_pointer,
            struct_type.ptr_type(AddressSpace::Generic),
            "struct_ptr",
        )
        .into_pointer_value();

    // Insert field exprs into struct_val
    for (index, (field_layout, field_value)) in values {
        let field_ptr = env
            .builder
            .build_struct_gep(struct_ptr, index as u32, "field_struct_gep")
            .unwrap();

        store_roc_value(env, field_layout, field_ptr, field_value);
    }
}

pub fn build_exp_expr<'a, 'ctx, 'env>(
    env: &Env<'a, 'ctx, 'env>,
    layout_ids: &mut LayoutIds<'a>,
    func_spec_solutions: &FuncSpecSolutions,
    scope: &mut Scope<'a, 'ctx>,
    parent: FunctionValue<'ctx>,
    layout: &Layout<'a>,
    expr: &roc_mono::ir::Expr<'a>,
) -> BasicValueEnum<'ctx> {
    use roc_mono::ir::Expr::*;

    match expr {
        Literal(literal) => build_exp_literal(env, parent, layout, literal),

        Call(call) => build_exp_call(
            env,
            layout_ids,
            func_spec_solutions,
            scope,
            parent,
            layout,
            call,
        ),

        Struct(sorted_fields) => {
            let ctx = env.context;

            // Determine types
            let num_fields = sorted_fields.len();
            let mut field_types = Vec::with_capacity_in(num_fields, env.arena);
            let mut field_vals = Vec::with_capacity_in(num_fields, env.arena);

            for symbol in sorted_fields.iter() {
                // Zero-sized fields have no runtime representation.
                // The layout of the struct expects them to be dropped!
                let (field_expr, field_layout) = load_symbol_and_layout(scope, symbol);
                if !field_layout.is_dropped_because_empty() {
                    field_types.push(basic_type_from_layout(env, field_layout));

                    if field_layout.is_passed_by_reference(env.target_info) {
                        let field_value = env.builder.build_load(
                            field_expr.into_pointer_value(),
                            "load_tag_to_put_in_struct",
                        );

                        field_vals.push(field_value);
                    } else {
                        field_vals.push(field_expr);
                    }
                }
            }

            // Create the struct_type
            let struct_type = ctx.struct_type(field_types.into_bump_slice(), false);

            // Insert field exprs into struct_val
            struct_from_fields(env, struct_type, field_vals.into_iter().enumerate()).into()
        }

        Reuse {
            arguments,
            tag_layout: union_layout,
            tag_id,
            symbol,
            ..
        } => {
            let reset = load_symbol(scope, symbol).into_pointer_value();
            build_tag(
                env,
                scope,
                union_layout,
                *tag_id,
                arguments,
                Some(reset),
                parent,
            )
        }

        Tag {
            arguments,
            tag_layout: union_layout,
            tag_id,
            ..
        } => build_tag(env, scope, union_layout, *tag_id, arguments, None, parent),

        ExprBox { symbol } => {
            let (value, layout) = load_symbol_and_layout(scope, symbol);
            let basic_type = basic_type_from_layout(env, layout);
            let allocation = reserve_with_refcount_help(
                env,
                basic_type,
                layout.stack_size(env.target_info),
                layout.alignment_bytes(env.target_info),
            );

            store_roc_value(env, *layout, allocation, value);

            allocation.into()
        }

        ExprUnbox { symbol } => {
            let value = load_symbol(scope, symbol);

            debug_assert!(value.is_pointer_value());

            load_roc_value(env, *layout, value.into_pointer_value(), "load_boxed_value")
        }

        Reset { symbol, .. } => {
            let (tag_ptr, layout) = load_symbol_and_layout(scope, symbol);
            let tag_ptr = tag_ptr.into_pointer_value();

            // reset is only generated for union values
            let union_layout = match layout {
                Layout::Union(ul) => ul,
                _ => unreachable!(),
            };

            let ctx = env.context;
            let then_block = ctx.append_basic_block(parent, "then_reset");
            let else_block = ctx.append_basic_block(parent, "else_decref");
            let cont_block = ctx.append_basic_block(parent, "cont");

            let refcount_ptr =
                PointerToRefcount::from_ptr_to_data(env, tag_pointer_clear_tag_id(env, tag_ptr));
            let is_unique = refcount_ptr.is_1(env);

            env.builder
                .build_conditional_branch(is_unique, then_block, else_block);

            {
                // reset, when used on a unique reference, eagerly decrements the components of the
                // referenced value, and returns the location of the now-invalid cell
                env.builder.position_at_end(then_block);

                let reset_function = build_reset(env, layout_ids, *union_layout);
                let call = env
                    .builder
                    .build_call(reset_function, &[tag_ptr.into()], "call_reset");

                call.set_call_convention(FAST_CALL_CONV);

                let _ = call.try_as_basic_value();

                env.builder.build_unconditional_branch(cont_block);
            }
            {
                // If reset is used on a shared, non-reusable reference, it behaves
                // like dec and returns NULL, which instructs reuse to behave like ctor
                env.builder.position_at_end(else_block);
                refcount_ptr.decrement(env, layout);
                env.builder.build_unconditional_branch(cont_block);
            }
            {
                env.builder.position_at_end(cont_block);
                let phi = env.builder.build_phi(tag_ptr.get_type(), "branch");

                let null_ptr = tag_ptr.get_type().const_null();
                phi.add_incoming(&[(&tag_ptr, then_block), (&null_ptr, else_block)]);

                phi.as_basic_value()
            }
        }

        StructAtIndex {
            index, structure, ..
        } => {
            let (value, layout) = load_symbol_and_layout(scope, structure);

            let layout = if let Layout::LambdaSet(lambda_set) = layout {
                lambda_set.runtime_representation()
            } else {
                *layout
            };

            // extract field from a record
            match (value, layout) {
                (StructValue(argument), Layout::Struct { field_layouts, .. }) => {
                    debug_assert!(!field_layouts.is_empty());

                    let field_value = env
                        .builder
                        .build_extract_value(
                            argument,
                            *index as u32,
                            env.arena
                                .alloc(format!("struct_field_access_record_{}", index)),
                        )
                        .unwrap();

                    let field_layout = field_layouts[*index as usize];
                    use_roc_value(env, field_layout, field_value, "struct_field_tag")
                }
                (
                    PointerValue(argument),
                    Layout::Union(UnionLayout::NonNullableUnwrapped(fields)),
                ) => {
                    let struct_layout = Layout::struct_no_name_order(fields);
                    let struct_type = basic_type_from_layout(env, &struct_layout);

                    let cast_argument = env
                        .builder
                        .build_bitcast(
                            argument,
                            struct_type.ptr_type(AddressSpace::Generic),
                            "cast_rosetree_like",
                        )
                        .into_pointer_value();

                    let ptr = env
                        .builder
                        .build_struct_gep(
                            cast_argument,
                            *index as u32,
                            env.arena.alloc(format!("non_nullable_unwrapped_{}", index)),
                        )
                        .unwrap();

                    env.builder.build_load(ptr, "load_rosetree_like")
                }
                (other, layout) => {
                    // potential cause: indexing into an unwrapped 1-element record/tag?
                    unreachable!(
                        "can only index into struct layout\nValue: {:?}\nLayout: {:?}\nIndex: {:?}",
                        other, layout, index
                    )
                }
            }
        }

        EmptyArray => empty_polymorphic_list(env),
        Array { elem_layout, elems } => list_literal(env, parent, scope, elem_layout, elems),
        RuntimeErrorFunction(_) => todo!(),

        UnionAtIndex {
            tag_id,
            structure,
            index,
            union_layout,
        } => {
            // cast the argument bytes into the desired shape for this tag
            let (argument, _structure_layout) = load_symbol_and_layout(scope, structure);

            match union_layout {
                UnionLayout::NonRecursive(tag_layouts) => {
                    debug_assert!(argument.is_pointer_value());

                    let field_layouts = tag_layouts[*tag_id as usize];

                    let tag_id_type =
                        basic_type_from_layout(env, &union_layout.tag_id_layout()).into_int_type();

                    lookup_at_index_ptr2(
                        env,
                        union_layout,
                        tag_id_type,
                        field_layouts,
                        *index as usize,
                        argument.into_pointer_value(),
                    )
                }
                UnionLayout::Recursive(tag_layouts) => {
                    debug_assert!(argument.is_pointer_value());

                    let field_layouts = tag_layouts[*tag_id as usize];

                    let tag_id_type =
                        basic_type_from_layout(env, &union_layout.tag_id_layout()).into_int_type();

                    let ptr = tag_pointer_clear_tag_id(env, argument.into_pointer_value());

                    lookup_at_index_ptr2(
                        env,
                        union_layout,
                        tag_id_type,
                        field_layouts,
                        *index as usize,
                        ptr,
                    )
                }
                UnionLayout::NonNullableUnwrapped(field_layouts) => {
                    let struct_layout = Layout::struct_no_name_order(field_layouts);

                    let struct_type = basic_type_from_layout(env, &struct_layout);

                    lookup_at_index_ptr(
                        env,
                        union_layout,
                        field_layouts,
                        *index as usize,
                        argument.into_pointer_value(),
                        struct_type.into_struct_type(),
                    )
                }
                UnionLayout::NullableWrapped {
                    nullable_id,
                    other_tags,
                } => {
                    debug_assert!(argument.is_pointer_value());
                    debug_assert_ne!(*tag_id, *nullable_id);

                    let tag_index = if *tag_id < *nullable_id {
                        *tag_id
                    } else {
                        tag_id - 1
                    };

                    let field_layouts = other_tags[tag_index as usize];

                    let tag_id_type =
                        basic_type_from_layout(env, &union_layout.tag_id_layout()).into_int_type();

                    let ptr = tag_pointer_clear_tag_id(env, argument.into_pointer_value());
                    lookup_at_index_ptr2(
                        env,
                        union_layout,
                        tag_id_type,
                        field_layouts,
                        *index as usize,
                        ptr,
                    )
                }
                UnionLayout::NullableUnwrapped {
                    nullable_id,
                    other_fields,
                } => {
                    debug_assert!(argument.is_pointer_value());
                    debug_assert_ne!(*tag_id != 0, *nullable_id);

                    let field_layouts = other_fields;
                    let struct_layout = Layout::struct_no_name_order(field_layouts);

                    let struct_type = basic_type_from_layout(env, &struct_layout);

                    lookup_at_index_ptr(
                        env,
                        union_layout,
                        field_layouts,
                        // the tag id is not stored
                        *index as usize,
                        argument.into_pointer_value(),
                        struct_type.into_struct_type(),
                    )
                }
            }
        }

        GetTagId {
            structure,
            union_layout,
        } => {
            // cast the argument bytes into the desired shape for this tag
            let (argument, _structure_layout) = load_symbol_and_layout(scope, structure);

            get_tag_id(env, parent, union_layout, argument).into()
        }
    }
}

#[allow(clippy::too_many_arguments)]
fn build_wrapped_tag<'a, 'ctx, 'env>(
    env: &Env<'a, 'ctx, 'env>,
    scope: &Scope<'a, 'ctx>,
    union_layout: &UnionLayout<'a>,
    tag_id: u8,
    arguments: &[Symbol],
    tag_field_layouts: &[Layout<'a>],
    tags: &[&[Layout<'a>]],
    reuse_allocation: Option<PointerValue<'ctx>>,
    parent: FunctionValue<'ctx>,
) -> BasicValueEnum<'ctx> {
    let builder = env.builder;

    let tag_id_layout = union_layout.tag_id_layout();

    let (field_types, field_values) = build_tag_fields(env, scope, tag_field_layouts, arguments);

    // Create the struct_type
    let raw_data_ptr = allocate_tag(env, parent, reuse_allocation, union_layout, tags);
    let struct_type = env.context.struct_type(&field_types, false);

    if union_layout.stores_tag_id_as_data(env.target_info) {
        let tag_id_ptr = builder
            .build_struct_gep(raw_data_ptr, TAG_ID_INDEX, "tag_id_index")
            .unwrap();

        let tag_id_type = basic_type_from_layout(env, &tag_id_layout).into_int_type();

        env.builder
            .build_store(tag_id_ptr, tag_id_type.const_int(tag_id as u64, false));

        let opaque_struct_ptr = builder
            .build_struct_gep(raw_data_ptr, TAG_DATA_INDEX, "tag_data_index")
            .unwrap();

        struct_pointer_from_fields(
            env,
            struct_type,
            opaque_struct_ptr,
            field_values.into_iter().enumerate(),
        );

        raw_data_ptr.into()
    } else {
        struct_pointer_from_fields(
            env,
            struct_type,
            raw_data_ptr,
            field_values.into_iter().enumerate(),
        );

        tag_pointer_set_tag_id(env, tag_id, raw_data_ptr).into()
    }
}

pub fn entry_block_alloca_zerofill<'a, 'ctx, 'env>(
    env: &Env<'a, 'ctx, 'env>,
    basic_type: BasicTypeEnum<'ctx>,
    name: &str,
) -> PointerValue<'ctx> {
    let parent = env
        .builder
        .get_insert_block()
        .unwrap()
        .get_parent()
        .unwrap();

    create_entry_block_alloca(env, parent, basic_type, name)
}

fn build_tag_field_value<'a, 'ctx, 'env>(
    env: &Env<'a, 'ctx, 'env>,
    value: BasicValueEnum<'ctx>,
    tag_field_layout: Layout<'a>,
) -> BasicValueEnum<'ctx> {
    if let Layout::RecursivePointer = tag_field_layout {
        debug_assert!(value.is_pointer_value());

        // we store recursive pointers as `i64*`
        env.builder.build_bitcast(
            value,
            env.context.i64_type().ptr_type(AddressSpace::Generic),
            "cast_recursive_pointer",
        )
    } else if tag_field_layout.is_passed_by_reference(env.target_info) {
        debug_assert!(value.is_pointer_value(), "{:#?}", value);

        // NOTE: we rely on this being passed to `store_roc_value` so that
        // the value is memcpy'd
        value
    } else {
        // this check fails for recursive tag unions, but can be helpful while debugging
        // debug_assert_eq!(tag_field_layout, val_layout);

        value
    }
}

fn build_tag_fields<'a, 'ctx, 'env>(
    env: &Env<'a, 'ctx, 'env>,
    scope: &Scope<'a, 'ctx>,
    fields: &[Layout<'a>],
    arguments: &[Symbol],
) -> (
    Vec<'a, BasicTypeEnum<'ctx>>,
    Vec<'a, (Layout<'a>, BasicValueEnum<'ctx>)>,
) {
    debug_assert_eq!(fields.len(), arguments.len());

    let capacity = fields.len();
    let mut field_types = Vec::with_capacity_in(capacity, env.arena);
    let mut field_values = Vec::with_capacity_in(capacity, env.arena);

    for (field_symbol, tag_field_layout) in arguments.iter().zip(fields.iter()) {
        let field_type = basic_type_from_layout(env, tag_field_layout);
        field_types.push(field_type);

        let raw_value = load_symbol(scope, field_symbol);
        let field_value = build_tag_field_value(env, raw_value, *tag_field_layout);

        field_values.push((*tag_field_layout, field_value));
    }

    (field_types, field_values)
}

<<<<<<< HEAD
=======
fn build_tag_field_value<'a, 'ctx, 'env>(
    env: &Env<'a, 'ctx, 'env>,
    value: BasicValueEnum<'ctx>,
    tag_field_layout: Layout<'a>,
) -> BasicValueEnum<'ctx> {
    if let Layout::RecursivePointer = tag_field_layout {
        debug_assert!(value.is_pointer_value());

        // we store recursive pointers as `i64*`
        env.builder.build_bitcast(
            value,
            env.context.i64_type().ptr_type(AddressSpace::Generic),
            "cast_recursive_pointer",
        )
    } else if tag_field_layout.is_passed_by_reference() {
        debug_assert!(value.is_pointer_value());

        // NOTE: we rely on this being passed to `store_roc_value` so that
        // the value is memcpy'd
        value
    } else {
        // this check fails for recursive tag unions, but can be helpful while debugging
        // debug_assert_eq!(tag_field_layout, val_layout);

        value
    }
}

fn build_tag_fields<'a, 'ctx, 'env>(
    env: &Env<'a, 'ctx, 'env>,
    scope: &Scope<'a, 'ctx>,
    fields: &[Layout<'a>],
    arguments: &[Symbol],
) -> (
    Vec<'a, BasicTypeEnum<'ctx>>,
    Vec<'a, (Layout<'a>, BasicValueEnum<'ctx>)>,
) {
    debug_assert_eq!(fields.len(), arguments.len());

    let capacity = fields.len();
    let mut field_types = Vec::with_capacity_in(capacity, env.arena);
    let mut field_values = Vec::with_capacity_in(capacity, env.arena);

    for (field_symbol, tag_field_layout) in arguments.iter().zip(fields.iter()) {
        let field_type = basic_type_from_layout(env, tag_field_layout);
        field_types.push(field_type);

        let raw_value = load_symbol(scope, field_symbol);
        let field_value = build_tag_field_value(env, raw_value, *tag_field_layout);

        field_values.push((*tag_field_layout, field_value));
    }

    (field_types, field_values)
}

>>>>>>> 51b360b5
fn build_tag<'a, 'ctx, 'env>(
    env: &Env<'a, 'ctx, 'env>,
    scope: &Scope<'a, 'ctx>,
    union_layout: &UnionLayout<'a>,
    tag_id: TagIdIntType,
    arguments: &[Symbol],
    reuse_allocation: Option<PointerValue<'ctx>>,
    parent: FunctionValue<'ctx>,
) -> BasicValueEnum<'ctx> {
    let tag_id_layout = union_layout.tag_id_layout();
    let union_size = union_layout.number_of_tags();

    match union_layout {
        UnionLayout::NonRecursive(tags) => {
            debug_assert!(union_size > 1);

            let internal_type = block_of_memory_slices(env.context, tags, env.target_info);

            let tag_id_type = basic_type_from_layout(env, &tag_id_layout).into_int_type();
            let wrapper_type = env
                .context
                .struct_type(&[internal_type, tag_id_type.into()], false);
            let result_alloca = entry_block_alloca_zerofill(env, wrapper_type.into(), "opaque_tag");

            // Determine types
            let num_fields = arguments.len() + 1;
            let mut field_types = Vec::with_capacity_in(num_fields, env.arena);
            let mut field_vals = Vec::with_capacity_in(num_fields, env.arena);

            let tag_field_layouts = &tags[tag_id as usize];

            for (field_symbol, tag_field_layout) in arguments.iter().zip(tag_field_layouts.iter()) {
                let (val, _val_layout) = load_symbol_and_layout(scope, field_symbol);

                // Zero-sized fields have no runtime representation.
                // The layout of the struct expects them to be dropped!
                if !tag_field_layout.is_dropped_because_empty() {
                    let field_type = basic_type_from_layout(env, tag_field_layout);

                    field_types.push(field_type);

                    if let Layout::RecursivePointer = tag_field_layout {
                        panic!(
                            r"non-recursive tag unions cannot directly contain a recursive pointer"
                        );
                    } else {
                        // this check fails for recursive tag unions, but can be helpful while debugging
                        // debug_assert_eq!(tag_field_layout, val_layout);

                        field_vals.push(val);
                    }
                }
            }
            // store the tag id
            let tag_id_ptr = env
                .builder
                .build_struct_gep(result_alloca, TAG_ID_INDEX, "tag_id_ptr")
                .unwrap();

            let tag_id_intval = tag_id_type.const_int(tag_id as u64, false);
            env.builder.build_store(tag_id_ptr, tag_id_intval);

            // Create the struct_type
            let struct_type = env
                .context
                .struct_type(field_types.into_bump_slice(), false);

            let struct_opaque_ptr = env
                .builder
                .build_struct_gep(result_alloca, TAG_DATA_INDEX, "opaque_data_ptr")
                .unwrap();
            let struct_ptr = env.builder.build_pointer_cast(
                struct_opaque_ptr,
                struct_type.ptr_type(AddressSpace::Generic),
                "to_specific",
            );

            // Insert field exprs into struct_val
            //let struct_val =
            //struct_from_fields(env, struct_type, field_vals.into_iter().enumerate());

            // Insert field exprs into struct_val
            for (index, field_val) in field_vals.iter().copied().enumerate() {
                let index: u32 = index as u32;

                let ptr = env
                    .builder
                    .build_struct_gep(struct_ptr, index, "get_tag_field_ptr")
                    .unwrap();

                let field_layout = tag_field_layouts[index as usize];
                store_roc_value(env, field_layout, ptr, field_val);
            }

            // env.builder.build_load(result_alloca, "load_result")
            result_alloca.into()
        }
        UnionLayout::Recursive(tags) => {
            debug_assert!(union_size > 1);

            let tag_field_layouts = &tags[tag_id as usize];

            build_wrapped_tag(
                env,
                scope,
                union_layout,
                tag_id as _,
                arguments,
                tag_field_layouts,
                tags,
                reuse_allocation,
                parent,
            )
        }
        UnionLayout::NullableWrapped {
            nullable_id,
            other_tags: tags,
        } => {
            let tag_field_layouts = {
                use std::cmp::Ordering::*;
                match tag_id.cmp(&(*nullable_id as _)) {
                    Equal => {
                        let layout = Layout::Union(*union_layout);

                        return basic_type_from_layout(env, &layout)
                            .into_pointer_type()
                            .const_null()
                            .into();
                    }
                    Less => &tags[tag_id as usize],
                    Greater => &tags[tag_id as usize - 1],
                }
            };

            build_wrapped_tag(
                env,
                scope,
                union_layout,
                tag_id as _,
                arguments,
                tag_field_layouts,
                tags,
                reuse_allocation,
                parent,
            )
        }
        UnionLayout::NonNullableUnwrapped(fields) => {
            debug_assert_eq!(union_size, 1);
            debug_assert_eq!(tag_id, 0);
            debug_assert_eq!(arguments.len(), fields.len());

            let (field_types, field_values) = build_tag_fields(env, scope, fields, arguments);

            // Create the struct_type
            let data_ptr =
                reserve_with_refcount_union_as_block_of_memory(env, *union_layout, &[fields]);

            let struct_type = env
                .context
                .struct_type(field_types.into_bump_slice(), false);

            struct_pointer_from_fields(
                env,
                struct_type,
                data_ptr,
                field_values.into_iter().enumerate(),
            );

            data_ptr.into()
        }
        UnionLayout::NullableUnwrapped {
            nullable_id,
            other_fields,
        } => {
            let tag_struct_type =
                block_of_memory_slices(env.context, &[other_fields], env.target_info);

            if tag_id == *nullable_id as _ {
                let output_type = tag_struct_type.ptr_type(AddressSpace::Generic);

                return output_type.const_null().into();
            }

            // this tag id is not the nullable one. For the type to be recursive, the other
            // constructor must have at least one argument!
            debug_assert!(!arguments.is_empty());

            debug_assert!(union_size == 2);

            // Determine types
            let (field_types, field_values) = build_tag_fields(env, scope, other_fields, arguments);

            // Create the struct_type
            let data_ptr =
                allocate_tag(env, parent, reuse_allocation, union_layout, &[other_fields]);

            let struct_type = env
                .context
                .struct_type(field_types.into_bump_slice(), false);

            struct_pointer_from_fields(
                env,
                struct_type,
                data_ptr,
                field_values.into_iter().enumerate(),
            );

            data_ptr.into()
        }
    }
}

fn tag_pointer_set_tag_id<'a, 'ctx, 'env>(
    env: &Env<'a, 'ctx, 'env>,
    tag_id: u8,
    pointer: PointerValue<'ctx>,
) -> PointerValue<'ctx> {
    // we only have 3 bits, so can encode only 0..7 (or on 32-bit targets, 2 bits to encode 0..3)
    debug_assert!((tag_id as u32) < env.target_info.ptr_width() as u32);

    let ptr_int = env.ptr_int();

    let as_int = env.builder.build_ptr_to_int(pointer, ptr_int, "to_int");

    let tag_id_intval = ptr_int.const_int(tag_id as u64, false);
    let combined = env.builder.build_or(as_int, tag_id_intval, "store_tag_id");

    env.builder
        .build_int_to_ptr(combined, pointer.get_type(), "to_ptr")
}

pub fn tag_pointer_tag_id_bits_and_mask(target_info: TargetInfo) -> (u64, u64) {
    match target_info.ptr_width() {
        roc_target::PtrWidth::Bytes8 => (3, 0b0000_0111),
        roc_target::PtrWidth::Bytes4 => (2, 0b0000_0011),
    }
}

pub fn tag_pointer_read_tag_id<'a, 'ctx, 'env>(
    env: &Env<'a, 'ctx, 'env>,
    pointer: PointerValue<'ctx>,
) -> IntValue<'ctx> {
    let (_, mask) = tag_pointer_tag_id_bits_and_mask(env.target_info);
    let ptr_int = env.ptr_int();

    let as_int = env.builder.build_ptr_to_int(pointer, ptr_int, "to_int");
    let mask_intval = env.ptr_int().const_int(mask, false);

    let masked = env.builder.build_and(as_int, mask_intval, "mask");

    env.builder
        .build_int_cast_sign_flag(masked, env.context.i8_type(), false, "to_u8")
}

pub fn tag_pointer_clear_tag_id<'a, 'ctx, 'env>(
    env: &Env<'a, 'ctx, 'env>,
    pointer: PointerValue<'ctx>,
) -> PointerValue<'ctx> {
    let ptr_int = env.ptr_int();

    let (tag_id_bits_mask, _) = tag_pointer_tag_id_bits_and_mask(env.target_info);

    let as_int = env.builder.build_ptr_to_int(pointer, ptr_int, "to_int");

    let mask = {
        let a = env.ptr_int().const_all_ones();
        let tag_id_bits = env.ptr_int().const_int(tag_id_bits_mask, false);
        env.builder.build_left_shift(a, tag_id_bits, "make_mask")
    };

    let masked = env.builder.build_and(as_int, mask, "masked");

    env.builder
        .build_int_to_ptr(masked, pointer.get_type(), "to_ptr")
}

fn allocate_tag<'a, 'ctx, 'env>(
    env: &Env<'a, 'ctx, 'env>,
    parent: FunctionValue<'ctx>,
    reuse_allocation: Option<PointerValue<'ctx>>,
    union_layout: &UnionLayout<'a>,
    tags: &[&[Layout<'a>]],
) -> PointerValue<'ctx> {
    match reuse_allocation {
        Some(ptr) => {
            // check if its a null pointer
            let is_null_ptr = env.builder.build_is_null(ptr, "is_null_ptr");
            let ctx = env.context;
            let then_block = ctx.append_basic_block(parent, "then_allocate_fresh");
            let else_block = ctx.append_basic_block(parent, "else_reuse");
            let cont_block = ctx.append_basic_block(parent, "cont");

            env.builder
                .build_conditional_branch(is_null_ptr, then_block, else_block);

            let raw_ptr = {
                env.builder.position_at_end(then_block);
                let raw_ptr =
                    reserve_with_refcount_union_as_block_of_memory(env, *union_layout, tags);
                env.builder.build_unconditional_branch(cont_block);
                raw_ptr
            };

            let reuse_ptr = {
                env.builder.position_at_end(else_block);

                let cleared = tag_pointer_clear_tag_id(env, ptr);

                env.builder.build_unconditional_branch(cont_block);

                cleared
            };

            {
                env.builder.position_at_end(cont_block);
                let phi = env.builder.build_phi(raw_ptr.get_type(), "branch");

                phi.add_incoming(&[(&raw_ptr, then_block), (&reuse_ptr, else_block)]);

                phi.as_basic_value().into_pointer_value()
            }
        }
        None => reserve_with_refcount_union_as_block_of_memory(env, *union_layout, tags),
    }
}

pub fn get_tag_id<'a, 'ctx, 'env>(
    env: &Env<'a, 'ctx, 'env>,
    parent: FunctionValue<'ctx>,
    union_layout: &UnionLayout<'a>,
    argument: BasicValueEnum<'ctx>,
) -> IntValue<'ctx> {
    let builder = env.builder;

    let tag_id_layout = union_layout.tag_id_layout();
    let tag_id_int_type = basic_type_from_layout(env, &tag_id_layout).into_int_type();

    match union_layout {
        UnionLayout::NonRecursive(_) => {
            debug_assert!(argument.is_pointer_value(), "{:?}", argument);

            let argument_ptr = argument.into_pointer_value();
            get_tag_id_wrapped(env, argument_ptr)
        }
        UnionLayout::Recursive(_) => {
            let argument_ptr = argument.into_pointer_value();

            if union_layout.stores_tag_id_as_data(env.target_info) {
                get_tag_id_wrapped(env, argument_ptr)
            } else {
                tag_pointer_read_tag_id(env, argument_ptr)
            }
        }
        UnionLayout::NonNullableUnwrapped(_) => tag_id_int_type.const_zero(),
        UnionLayout::NullableWrapped { nullable_id, .. } => {
            let argument_ptr = argument.into_pointer_value();
            let is_null = env.builder.build_is_null(argument_ptr, "is_null");

            let ctx = env.context;
            let then_block = ctx.append_basic_block(parent, "then");
            let else_block = ctx.append_basic_block(parent, "else");
            let cont_block = ctx.append_basic_block(parent, "cont");

            let result = builder.build_alloca(tag_id_int_type, "result");

            env.builder
                .build_conditional_branch(is_null, then_block, else_block);

            {
                env.builder.position_at_end(then_block);
                let tag_id = tag_id_int_type.const_int(*nullable_id as u64, false);
                env.builder.build_store(result, tag_id);
                env.builder.build_unconditional_branch(cont_block);
            }

            {
                env.builder.position_at_end(else_block);

                let tag_id = if union_layout.stores_tag_id_as_data(env.target_info) {
                    get_tag_id_wrapped(env, argument_ptr)
                } else {
                    tag_pointer_read_tag_id(env, argument_ptr)
                };
                env.builder.build_store(result, tag_id);
                env.builder.build_unconditional_branch(cont_block);
            }

            env.builder.position_at_end(cont_block);

            env.builder
                .build_load(result, "load_result")
                .into_int_value()
        }
        UnionLayout::NullableUnwrapped { nullable_id, .. } => {
            let argument_ptr = argument.into_pointer_value();
            let is_null = env.builder.build_is_null(argument_ptr, "is_null");

            let then_value = tag_id_int_type.const_int(*nullable_id as u64, false);
            let else_value = tag_id_int_type.const_int(!*nullable_id as u64, false);

            env.builder
                .build_select(is_null, then_value, else_value, "select_tag_id")
                .into_int_value()
        }
    }
}

fn lookup_at_index_ptr<'a, 'ctx, 'env>(
    env: &Env<'a, 'ctx, 'env>,
    union_layout: &UnionLayout<'a>,
    field_layouts: &[Layout<'_>],
    index: usize,
    value: PointerValue<'ctx>,
    struct_type: StructType<'ctx>,
) -> BasicValueEnum<'ctx> {
    let builder = env.builder;

    let ptr = env
        .builder
        .build_bitcast(
            value,
            struct_type.ptr_type(AddressSpace::Generic),
            "cast_lookup_at_index_ptr",
        )
        .into_pointer_value();

    let elem_ptr = builder
        .build_struct_gep(ptr, index as u32, "at_index_struct_gep")
        .unwrap();

    let field_layout = field_layouts[index];
    let result = load_roc_value(env, field_layout, elem_ptr, "load_at_index_ptr_old");

    if let Some(Layout::RecursivePointer) = field_layouts.get(index as usize) {
        // a recursive field is stored as a `i64*`, to use it we must cast it to
        // a pointer to the block of memory representation
        let actual_type = basic_type_from_layout(env, &Layout::Union(*union_layout));
        debug_assert!(actual_type.is_pointer_type());

        builder.build_bitcast(
            result,
            actual_type,
            "cast_rec_pointer_lookup_at_index_ptr_old",
        )
    } else {
        result
    }
}

fn lookup_at_index_ptr2<'a, 'ctx, 'env>(
    env: &Env<'a, 'ctx, 'env>,
    union_layout: &UnionLayout<'a>,
    tag_id_type: IntType<'ctx>,
    field_layouts: &[Layout<'_>],
    index: usize,
    value: PointerValue<'ctx>,
) -> BasicValueEnum<'ctx> {
    let builder = env.builder;

    let struct_layout = Layout::struct_no_name_order(field_layouts);
    let struct_type = basic_type_from_layout(env, &struct_layout);

    let wrapper_type = env
        .context
        .struct_type(&[struct_type, tag_id_type.into()], false);

    let ptr = env
        .builder
        .build_bitcast(
            value,
            wrapper_type.ptr_type(AddressSpace::Generic),
            "cast_lookup_at_index_ptr",
        )
        .into_pointer_value();

    let data_ptr = builder
        .build_struct_gep(ptr, TAG_DATA_INDEX, "at_index_struct_gep_tag")
        .unwrap();

    let elem_ptr = builder
        .build_struct_gep(data_ptr, index as u32, "at_index_struct_gep_data")
        .unwrap();

    let field_layout = field_layouts[index];
<<<<<<< HEAD
    let result = load_roc_value(env, field_layout, elem_ptr, "load_at_index_ptr");
=======
    let result = if field_layout.is_passed_by_reference() {
        let field_type = basic_type_from_layout(env, &field_layout);

        let align_bytes = field_layout.alignment_bytes(env.target_info);
        let alloca = entry_block_alloca_zerofill(env, field_type, "copied_tag");
        if align_bytes > 0 {
            let size = env
                .ptr_int()
                .const_int(field_layout.stack_size(env.target_info) as u64, false);

            env.builder
                .build_memcpy(alloca, align_bytes, elem_ptr, align_bytes, size)
                .unwrap();
        }

        alloca.into()
    } else {
        builder.build_load(elem_ptr, "load_at_index_ptr")
    };
>>>>>>> 51b360b5

    if let Some(Layout::RecursivePointer) = field_layouts.get(index as usize) {
        // a recursive field is stored as a `i64*`, to use it we must cast it to
        // a pointer to the block of memory representation

        let actual_type = basic_type_from_layout(env, &Layout::Union(*union_layout));
        debug_assert!(actual_type.is_pointer_type());

        builder.build_bitcast(
            result,
            actual_type,
            "cast_rec_pointer_lookup_at_index_ptr_new",
        )
    } else {
        result
    }
}

pub fn reserve_with_refcount<'a, 'ctx, 'env>(
    env: &Env<'a, 'ctx, 'env>,
    layout: &Layout<'a>,
) -> PointerValue<'ctx> {
    let stack_size = layout.stack_size(env.target_info);
    let alignment_bytes = layout.alignment_bytes(env.target_info);

    let basic_type = basic_type_from_layout(env, layout);

    reserve_with_refcount_help(env, basic_type, stack_size, alignment_bytes)
}

fn reserve_with_refcount_union_as_block_of_memory<'a, 'ctx, 'env>(
    env: &Env<'a, 'ctx, 'env>,
    union_layout: UnionLayout<'a>,
    fields: &[&[Layout<'a>]],
) -> PointerValue<'ctx> {
    let ptr_bytes = env.target_info;

    let block_type = block_of_memory_slices(env.context, fields, env.target_info);

    let basic_type = if union_layout.stores_tag_id_as_data(ptr_bytes) {
        let tag_id_type = basic_type_from_layout(env, &union_layout.tag_id_layout());

        env.context
            .struct_type(&[block_type, tag_id_type], false)
            .into()
    } else {
        block_type
    };

    let mut stack_size = fields
        .iter()
        .map(|tag| tag.iter().map(|l| l.stack_size(env.target_info)).sum())
        .max()
        .unwrap_or_default();

    if union_layout.stores_tag_id_as_data(ptr_bytes) {
        stack_size += union_layout.tag_id_layout().stack_size(env.target_info);
    }

    let alignment_bytes = fields
        .iter()
        .map(|tag| tag.iter().map(|l| l.alignment_bytes(env.target_info)))
        .flatten()
        .max()
        .unwrap_or(0);

    reserve_with_refcount_help(env, basic_type, stack_size, alignment_bytes)
}

fn reserve_with_refcount_help<'a, 'ctx, 'env>(
    env: &Env<'a, 'ctx, 'env>,
    basic_type: impl BasicType<'ctx>,
    stack_size: u32,
    alignment_bytes: u32,
) -> PointerValue<'ctx> {
    let ctx = env.context;

    let len_type = env.ptr_int();

    let value_bytes_intvalue = len_type.const_int(stack_size as u64, false);

    let rc1 = crate::llvm::refcounting::refcount_1(ctx, env.target_info);

    allocate_with_refcount_help(env, basic_type, alignment_bytes, value_bytes_intvalue, rc1)
}

pub fn allocate_with_refcount<'a, 'ctx, 'env>(
    env: &Env<'a, 'ctx, 'env>,
    layout: &Layout<'a>,
    value: BasicValueEnum<'ctx>,
) -> PointerValue<'ctx> {
    let data_ptr = reserve_with_refcount(env, layout);

    // store the value in the pointer
    env.builder.build_store(data_ptr, value);

    data_ptr
}

pub fn allocate_with_refcount_help<'a, 'ctx, 'env>(
    env: &Env<'a, 'ctx, 'env>,
    value_type: impl BasicType<'ctx>,
    alignment_bytes: u32,
    number_of_data_bytes: IntValue<'ctx>,
    initial_refcount: IntValue<'ctx>,
) -> PointerValue<'ctx> {
    let builder = env.builder;

    let len_type = env.ptr_int();
    let ptr_width_u32 = env.target_info.ptr_width() as u32;

    let extra_bytes = alignment_bytes.max(ptr_width_u32);

    let ptr = {
        // number of bytes we will allocated
        let number_of_bytes = builder.build_int_add(
            len_type.const_int(extra_bytes as u64, false),
            number_of_data_bytes,
            "add_extra_bytes",
        );

        env.call_alloc(number_of_bytes, alignment_bytes)
    };

    // We must return a pointer to the first element:
    let data_ptr = {
        let int_type = env.ptr_int();
        let as_usize_ptr = builder
            .build_bitcast(
                ptr,
                int_type.ptr_type(AddressSpace::Generic),
                "to_usize_ptr",
            )
            .into_pointer_value();

        let index = match extra_bytes {
            n if n == ptr_width_u32 => 1,
            n if n == 2 * ptr_width_u32 => 2,
            _ => unreachable!("invalid extra_bytes, {}", extra_bytes),
        };

        let index_intvalue = int_type.const_int(index, false);

        let ptr_type = value_type.ptr_type(AddressSpace::Generic);

        unsafe {
            builder.build_pointer_cast(
                env.builder
                    .build_in_bounds_gep(as_usize_ptr, &[index_intvalue], "get_data_ptr"),
                ptr_type,
                "alloc_cast_to_desired",
            )
        }
    };

    let refcount_ptr = match extra_bytes {
        n if n == ptr_width_u32 => {
            // the allocated pointer is the same as the refcounted pointer
            unsafe { PointerToRefcount::from_ptr(env, ptr) }
        }
        n if n == 2 * ptr_width_u32 => {
            // the refcount is stored just before the start of the actual data
            // but in this case (because of alignment) not at the start of the allocated buffer
            PointerToRefcount::from_ptr_to_data(env, data_ptr)
        }
        n => unreachable!("invalid extra_bytes {}", n),
    };

    // let rc1 = crate::llvm::refcounting::refcount_1(ctx, env.ptr_bytes);
    refcount_ptr.set_refcount(env, initial_refcount);

    data_ptr
}

macro_rules! dict_key_value_layout {
    ($dict_layout:expr) => {
        match $dict_layout {
            Layout::Builtin(Builtin::Dict(key_layout, value_layout)) => (key_layout, value_layout),
            _ => unreachable!("invalid dict layout"),
        }
    };
}

macro_rules! list_element_layout {
    ($list_layout:expr) => {
        match $list_layout {
            Layout::Builtin(Builtin::List(list_layout)) => *list_layout,
            _ => unreachable!("invalid list layout"),
        }
    };
}

fn list_literal<'a, 'ctx, 'env>(
    env: &Env<'a, 'ctx, 'env>,
    parent: FunctionValue<'ctx>,
    scope: &Scope<'a, 'ctx>,
    element_layout: &Layout<'a>,
    elems: &[ListLiteralElement],
) -> BasicValueEnum<'ctx> {
    let ctx = env.context;
    let builder = env.builder;

    let element_type = basic_type_from_layout(env, element_layout);

    let list_length = elems.len();
    let list_length_intval = env.ptr_int().const_int(list_length as _, false);

    // TODO re-enable, currently causes morphic segfaults because it tries to update
    // constants in-place...
    // if element_type.is_int_type() {
    if false {
        let element_type = element_type.into_int_type();
        let element_width = element_layout.stack_size(env.target_info);
        let size = list_length * element_width as usize;
        let alignment = element_layout
            .alignment_bytes(env.target_info)
            .max(env.target_info.ptr_width() as u32);

        let mut is_all_constant = true;
        let zero_elements =
            (env.target_info.ptr_width() as u8 as f64 / element_width as f64).ceil() as usize;

        // runtime-evaluated elements
        let mut runtime_evaluated_elements = Vec::with_capacity_in(list_length, env.arena);

        // set up a global that contains all the literal elements of the array
        // any variables or expressions are represented as `undef`
        let global = {
            let mut global_elements = Vec::with_capacity_in(list_length, env.arena);

            // Add zero bytes that represent the refcount
            //
            // - if all elements are const, then we store the whole list as a constant.
            //      It then needs a refcount before the first element.
            // - but if the list is not all constants, then we will just copy the constant values,
            //      and we do not need that refcount at the start
            //
            // In the latter case, we won't store the zeros in the globals
            // (we slice them off again below)
            for _ in 0..zero_elements {
                global_elements.push(element_type.const_zero());
            }

            // Copy the elements from the list literal into the array
            for (index, element) in elems.iter().enumerate() {
                match element {
                    ListLiteralElement::Literal(literal) => {
                        let val = build_exp_literal(env, parent, element_layout, literal);
                        global_elements.push(val.into_int_value());
                    }
                    ListLiteralElement::Symbol(symbol) => {
                        let val = load_symbol(scope, symbol);

                        // here we'd like to furthermore check for intval.is_const().
                        // if all elements are const for LLVM, we could make the array a constant.
                        // BUT morphic does not know about this, and could allow us to modify that
                        // array in-place. That would cause a segfault. So, we'll have to find
                        // constants ourselves and cannot lean on LLVM here.

                        is_all_constant = false;

                        runtime_evaluated_elements.push((index, val));

                        global_elements.push(element_type.get_undef());
                    }
                };
            }

            let const_elements = if is_all_constant {
                global_elements.into_bump_slice()
            } else {
                &global_elements[zero_elements..]
            };

            // use None for the address space (e.g. Const does not work)
            let typ = element_type.array_type(const_elements.len() as u32);
            let global = env.module.add_global(typ, None, "roc__list_literal");

            global.set_constant(true);
            global.set_alignment(alignment);
            global.set_unnamed_addr(true);
            global.set_linkage(inkwell::module::Linkage::Private);

            global.set_initializer(&element_type.const_array(const_elements));
            global.as_pointer_value()
        };

        if is_all_constant {
            // all elements are constants, so we can use the memory in the constants section directly
            // here we make a pointer to the first actual element (skipping the 0 bytes that
            // represent the refcount)
            let zero = env.ptr_int().const_zero();
            let offset = env.ptr_int().const_int(zero_elements as _, false);

            let ptr = unsafe {
                env.builder
                    .build_in_bounds_gep(global, &[zero, offset], "first_element_pointer")
            };

            super::build_list::store_list(env, ptr, list_length_intval)
        } else {
            // some of our elements are non-constant, so we must allocate space on the heap
            let ptr = allocate_list(env, element_layout, list_length_intval);

            // then, copy the relevant segment from the constant section into the heap
            env.builder
                .build_memcpy(
                    ptr,
                    alignment,
                    global,
                    alignment,
                    env.ptr_int().const_int(size as _, false),
                )
                .unwrap();

            // then replace the `undef`s with the values that we evaluate at runtime
            for (index, val) in runtime_evaluated_elements {
                let index_val = ctx.i64_type().const_int(index as u64, false);
                let elem_ptr = unsafe { builder.build_in_bounds_gep(ptr, &[index_val], "index") };

                builder.build_store(elem_ptr, val);
            }

            super::build_list::store_list(env, ptr, list_length_intval)
        }
    } else {
        let ptr = allocate_list(env, element_layout, list_length_intval);

        // Copy the elements from the list literal into the array
        for (index, element) in elems.iter().enumerate() {
            let val = match element {
                ListLiteralElement::Literal(literal) => {
                    build_exp_literal(env, parent, element_layout, literal)
                }
                ListLiteralElement::Symbol(symbol) => load_symbol(scope, symbol),
            };
            let index_val = ctx.i64_type().const_int(index as u64, false);
            let elem_ptr = unsafe { builder.build_in_bounds_gep(ptr, &[index_val], "index") };

            store_roc_value(env, *element_layout, elem_ptr, val);
        }

        super::build_list::store_list(env, ptr, list_length_intval)
    }
}

pub fn load_roc_value<'a, 'ctx, 'env>(
    env: &Env<'a, 'ctx, 'env>,
    layout: Layout<'a>,
    source: PointerValue<'ctx>,
    name: &str,
) -> BasicValueEnum<'ctx> {
<<<<<<< HEAD
    if layout.is_passed_by_reference(env.target_info) {
=======
    if layout.is_passed_by_reference() {
>>>>>>> 51b360b5
        let alloca = entry_block_alloca_zerofill(env, basic_type_from_layout(env, &layout), name);

        store_roc_value(env, layout, alloca, source.into());

        alloca.into()
    } else {
        env.builder.build_load(source, name)
    }
}

pub fn use_roc_value<'a, 'ctx, 'env>(
    env: &Env<'a, 'ctx, 'env>,
    layout: Layout<'a>,
    source: BasicValueEnum<'ctx>,
    name: &str,
) -> BasicValueEnum<'ctx> {
<<<<<<< HEAD
    if layout.is_passed_by_reference(env.target_info) {
=======
    if layout.is_passed_by_reference() {
>>>>>>> 51b360b5
        let alloca = entry_block_alloca_zerofill(env, basic_type_from_layout(env, &layout), name);

        env.builder.build_store(alloca, source);

        alloca.into()
    } else {
        source
    }
}

pub fn store_roc_value_opaque<'a, 'ctx, 'env>(
    env: &Env<'a, 'ctx, 'env>,
    layout: Layout<'a>,
    opaque_destination: PointerValue<'ctx>,
    value: BasicValueEnum<'ctx>,
) {
    let target_type = basic_type_from_layout(env, &layout).ptr_type(AddressSpace::Generic);
    let destination =
        env.builder
            .build_pointer_cast(opaque_destination, target_type, "store_roc_value_opaque");

    store_roc_value(env, layout, destination, value)
}

pub fn store_roc_value<'a, 'ctx, 'env>(
    env: &Env<'a, 'ctx, 'env>,
    layout: Layout<'a>,
    destination: PointerValue<'ctx>,
    value: BasicValueEnum<'ctx>,
) {
<<<<<<< HEAD
    if layout.is_passed_by_reference(env.target_info) {
=======
    if layout.is_passed_by_reference() {
>>>>>>> 51b360b5
        debug_assert!(value.is_pointer_value());

        let align_bytes = layout.alignment_bytes(env.target_info);

        if align_bytes > 0 {
            let size = env
                .ptr_int()
                .const_int(layout.stack_size(env.target_info) as u64, false);

            env.builder
                .build_memcpy(
                    destination,
                    align_bytes,
                    value.into_pointer_value(),
                    align_bytes,
                    size,
                )
                .unwrap();
        }
    } else {
        env.builder.build_store(destination, value);
    }
}

pub fn build_exp_stmt<'a, 'ctx, 'env>(
    env: &Env<'a, 'ctx, 'env>,
    layout_ids: &mut LayoutIds<'a>,
    func_spec_solutions: &FuncSpecSolutions,
    scope: &mut Scope<'a, 'ctx>,
    parent: FunctionValue<'ctx>,
    stmt: &roc_mono::ir::Stmt<'a>,
) -> BasicValueEnum<'ctx> {
    use roc_mono::ir::Stmt::*;

    match stmt {
        Let(first_symbol, first_expr, first_layout, mut cont) => {
            let mut queue = Vec::new_in(env.arena);

            queue.push((first_symbol, first_expr, first_layout));

            while let Let(symbol, expr, layout, new_cont) = cont {
                queue.push((symbol, expr, layout));

                cont = new_cont;
            }

            let mut stack = Vec::with_capacity_in(queue.len(), env.arena);

            for (symbol, expr, layout) in queue {
                debug_assert!(layout != &Layout::RecursivePointer);

                let val = build_exp_expr(
                    env,
                    layout_ids,
                    func_spec_solutions,
                    scope,
                    parent,
                    layout,
                    expr,
                );

                // Make a new scope which includes the binding we just encountered.
                // This should be done *after* compiling the bound expr, since any
                // recursive (in the LetRec sense) bindings should already have
                // been extracted as procedures. Nothing in here should need to
                // access itself!
                // scope = scope.clone();

                scope.insert(*symbol, (*layout, val));
                stack.push(*symbol);
            }

            let result = build_exp_stmt(env, layout_ids, func_spec_solutions, scope, parent, cont);

            for symbol in stack {
                scope.remove(&symbol);
            }

            result
        }
        Ret(symbol) => {
            let (value, layout) = load_symbol_and_layout(scope, symbol);

            match RocReturn::from_layout(env, layout) {
                RocReturn::Return => {
                    if let Some(block) = env.builder.get_insert_block() {
                        if block.get_terminator().is_none() {
                            env.builder.build_return(Some(&value));
                        }
                    }

                    value
                }
                RocReturn::ByPointer => {
                    // we need to write our value into the final argument of the current function
                    let parameters = parent.get_params();
                    let out_parameter = parameters.last().unwrap();
                    debug_assert!(out_parameter.is_pointer_value());

                    // store_roc_value(env, *layout, out_parameter.into_pointer_value(), value);

                    let destination = out_parameter.into_pointer_value();
                    if layout.is_passed_by_reference(env.target_info) {
                        let align_bytes = layout.alignment_bytes(env.target_info);

                        if align_bytes > 0 {
<<<<<<< HEAD
                            debug_assert!(
                                value.is_pointer_value(),
                                "{:?}: {:?}\n{:?}",
                                parent.get_name(),
                                value,
                                layout
                            );
=======
                            debug_assert!(value.is_pointer_value(), "{:?}\n{:?}", value, layout);
                            let value_ptr = value.into_pointer_value();

                            // We can only do this if the function itself writes data into this
                            // pointer. If the pointer is passed as an argument, then we must copy
                            // from one pointer to our destination pointer
                            if value_ptr.get_first_use().is_some() {
                                value_ptr.replace_all_uses_with(destination);
                            } else {
                                let size = env.ptr_int().const_int(
                                    layout.stack_size_without_alignment(env.target_info) as u64,
                                    false,
                                );
>>>>>>> 51b360b5

                            // What we want to do here is
                            //
                            // let value_ptr = value.into_pointer_value();
                            // if false && value_ptr.get_first_use().is_some() {
                            //   value_ptr.replace_all_uses_with(destination);
                            //
                            // In other words, if the source pointer is used,
                            // then we just subsitute the source for the input pointer, done.
                            //
                            // Only that does not work if the source is not written to.
                            // A simple example is the identity function
                            //
                            // A slightly more complex case that will also make the above not
                            // work is when the source pointer is only incremented, but not
                            // written to. Then there is a first_use, but it's still invalid to
                            // subsitute source with destination
                            //
                            // Hence, we explicitly memcpy source to destination, and rely on
                            // LLVM optimizing away any inefficiencies.
                            let size = env.ptr_int().const_int(
                                layout.stack_size_without_alignment(env.target_info) as u64,
                                false,
                            );

                            env.builder
                                .build_memcpy(
                                    destination,
                                    align_bytes,
                                    value.into_pointer_value(),
                                    align_bytes,
                                    size,
                                )
                                .unwrap();
                        }
                    } else {
                        env.builder.build_store(destination, value);
                    }

                    if let Some(block) = env.builder.get_insert_block() {
                        match block.get_terminator() {
                            None => {
                                env.builder.build_return(None);
                            }
                            Some(terminator) => {
                                terminator.remove_from_basic_block();
                                env.builder.build_return(None);
                            }
                        }
                    }

                    env.context.i8_type().const_zero().into()
                }
            }
        }

        Switch {
            branches,
            default_branch,
            ret_layout,
            cond_layout,
            cond_symbol,
        } => {
            let ret_type = basic_type_from_layout(env, ret_layout);

            let switch_args = SwitchArgsIr {
                cond_layout: *cond_layout,
                cond_symbol: *cond_symbol,
                branches,
                default_branch: default_branch.1,
                ret_type,
            };

            build_switch_ir(
                env,
                layout_ids,
                func_spec_solutions,
                scope,
                parent,
                switch_args,
            )
        }
        Join {
            id,
            parameters,
            remainder,
            body: continuation,
        } => {
            let builder = env.builder;
            let context = env.context;

            // create new block
            let cont_block = context.append_basic_block(parent, "joinpointcont");

            let mut joinpoint_args = Vec::with_capacity_in(parameters.len(), env.arena);
            {
                let current = builder.get_insert_block().unwrap();
                builder.position_at_end(cont_block);

                for param in parameters.iter() {
                    let basic_type = basic_type_from_layout(env, &param.layout);

                    let phi_type = if param.layout.is_passed_by_reference(env.target_info) {
                        basic_type.ptr_type(AddressSpace::Generic).into()
                    } else {
                        basic_type
                    };

                    let phi_node = env.builder.build_phi(phi_type, "joinpointarg");
                    joinpoint_args.push(phi_node);
                }

                builder.position_at_end(current);
            }

            // store this join point
            let joinpoint_args = joinpoint_args.into_bump_slice();
            scope.join_points.insert(*id, (cont_block, joinpoint_args));

            // construct the blocks that may jump to this join point
            build_exp_stmt(
                env,
                layout_ids,
                func_spec_solutions,
                scope,
                parent,
                remainder,
            );

            let phi_block = builder.get_insert_block().unwrap();

            // put the cont block at the back
            builder.position_at_end(cont_block);

            // bind the values
            for (phi_value, param) in joinpoint_args.iter().zip(parameters.iter()) {
                let value = phi_value.as_basic_value();
                scope.insert(param.symbol, (param.layout, value));
            }

            // put the continuation in
            let result = build_exp_stmt(
                env,
                layout_ids,
                func_spec_solutions,
                scope,
                parent,
                continuation,
            );

            // remove this join point again
            scope.join_points.remove(id);

            cont_block.move_after(phi_block).unwrap();

            result
        }

        Jump(join_point, arguments) => {
            let builder = env.builder;
            let context = env.context;
            let (cont_block, argument_phi_values) = scope.join_points.get(join_point).unwrap();

            let current_block = builder.get_insert_block().unwrap();

            for (phi_value, argument) in argument_phi_values.iter().zip(arguments.iter()) {
                let (value, _) = load_symbol_and_layout(scope, argument);

                phi_value.add_incoming(&[(&value, current_block)]);
            }

            builder.build_unconditional_branch(*cont_block);

            // This doesn't currently do anything
            context.i64_type().const_zero().into()
        }

        Refcounting(modify, cont) => {
            use ModifyRc::*;

            match modify {
                Inc(symbol, inc_amount) => {
                    let (value, layout) = load_symbol_and_layout(scope, symbol);
                    let layout = *layout;

                    if layout.contains_refcounted() {
                        increment_refcount_layout(
                            env,
                            parent,
                            layout_ids,
                            *inc_amount,
                            value,
                            &layout,
                        );
                    }

                    build_exp_stmt(env, layout_ids, func_spec_solutions, scope, parent, cont)
                }
                Dec(symbol) => {
                    let (value, layout) = load_symbol_and_layout(scope, symbol);

                    if layout.contains_refcounted() {
                        decrement_refcount_layout(env, parent, layout_ids, value, layout);
                    }

                    build_exp_stmt(env, layout_ids, func_spec_solutions, scope, parent, cont)
                }
                DecRef(symbol) => {
                    let (value, layout) = load_symbol_and_layout(scope, symbol);

                    match layout {
                        Layout::Builtin(Builtin::Str) => todo!(),
                        Layout::Builtin(Builtin::List(element_layout)) => {
                            debug_assert!(value.is_struct_value());
                            let alignment = element_layout.alignment_bytes(env.target_info);

                            build_list::decref(env, value.into_struct_value(), alignment);
                        }
                        Layout::Builtin(Builtin::Dict(key_layout, value_layout)) => {
                            debug_assert!(value.is_struct_value());
                            let alignment = key_layout
                                .alignment_bytes(env.target_info)
                                .max(value_layout.alignment_bytes(env.target_info));

                            build_dict::decref(env, value.into_struct_value(), alignment);
                        }
                        Layout::Builtin(Builtin::Set(key_layout)) => {
                            debug_assert!(value.is_struct_value());
                            let alignment = key_layout.alignment_bytes(env.target_info);

                            build_dict::decref(env, value.into_struct_value(), alignment);
                        }

                        _ if layout.is_refcounted() => {
                            if value.is_pointer_value() {
                                let value_ptr = value.into_pointer_value();

                                let then_block = env.context.append_basic_block(parent, "then");
                                let done_block = env.context.append_basic_block(parent, "done");

                                let condition =
                                    env.builder.build_is_not_null(value_ptr, "box_is_not_null");
                                env.builder
                                    .build_conditional_branch(condition, then_block, done_block);

                                {
                                    env.builder.position_at_end(then_block);
                                    let refcount_ptr =
                                        PointerToRefcount::from_ptr_to_data(env, value_ptr);
                                    refcount_ptr.decrement(env, layout);

                                    env.builder.build_unconditional_branch(done_block);
                                }

                                env.builder.position_at_end(done_block);
                            } else {
                                eprint!("we're likely leaking memory; see issue #985 for details");
                            }
                        }
                        _ => {
                            // nothing to do
                        }
                    }

                    build_exp_stmt(env, layout_ids, func_spec_solutions, scope, parent, cont)
                }
            }
        }

        RuntimeError(error_msg) => {
            throw_exception(env, error_msg);

            // unused value (must return a BasicValue)
            let zero = env.context.i64_type().const_zero();
            zero.into()
        }
    }
}

pub fn load_symbol<'a, 'ctx>(scope: &Scope<'a, 'ctx>, symbol: &Symbol) -> BasicValueEnum<'ctx> {
    match scope.get(symbol) {
        Some((_, ptr)) => *ptr,

        None => panic!(
            "There was no entry for {:?} {} in scope {:?}",
            symbol, symbol, scope
        ),
    }
}

pub fn load_symbol_and_layout<'a, 'ctx, 'b>(
    scope: &'b Scope<'a, 'ctx>,
    symbol: &Symbol,
) -> (BasicValueEnum<'ctx>, &'b Layout<'a>) {
    match scope.get(symbol) {
        Some((layout, ptr)) => (*ptr, layout),
        None => panic!("There was no entry for {:?} in scope {:?}", symbol, scope),
    }
}

pub fn load_symbol_and_lambda_set<'a, 'ctx, 'b>(
    scope: &'b Scope<'a, 'ctx>,
    symbol: &Symbol,
) -> (BasicValueEnum<'ctx>, LambdaSet<'a>) {
    match scope.get(symbol) {
        Some((Layout::LambdaSet(lambda_set), ptr)) => (*ptr, *lambda_set),
        Some((other, ptr)) => panic!("Not a lambda set: {:?}, {:?}", other, ptr),
        None => panic!("There was no entry for {:?} in scope {:?}", symbol, scope),
    }
}

/// Cast a value to another value of the same (or smaller?) size
pub fn cast_basic_basic<'ctx>(
    builder: &Builder<'ctx>,
    from_value: BasicValueEnum<'ctx>,
    to_type: BasicTypeEnum<'ctx>,
) -> BasicValueEnum<'ctx> {
    complex_bitcast(builder, from_value, to_type, "cast_basic_basic")
}

pub fn complex_bitcast_struct_struct<'ctx>(
    builder: &Builder<'ctx>,
    from_value: StructValue<'ctx>,
    to_type: StructType<'ctx>,
    name: &str,
) -> StructValue<'ctx> {
    complex_bitcast(builder, from_value.into(), to_type.into(), name).into_struct_value()
}

pub fn cast_block_of_memory_to_tag<'ctx>(
    builder: &Builder<'ctx>,
    from_value: StructValue<'ctx>,
    to_type: BasicTypeEnum<'ctx>,
) -> StructValue<'ctx> {
    complex_bitcast(
        builder,
        from_value.into(),
        to_type,
        "block_of_memory_to_tag",
    )
    .into_struct_value()
}

/// Cast a value to another value of the same (or smaller?) size
pub fn complex_bitcast<'ctx>(
    builder: &Builder<'ctx>,
    from_value: BasicValueEnum<'ctx>,
    to_type: BasicTypeEnum<'ctx>,
    name: &str,
) -> BasicValueEnum<'ctx> {
    use BasicTypeEnum::*;

    if let (PointerType(_), PointerType(_)) = (from_value.get_type(), to_type) {
        // we can't use the more straightforward bitcast in all cases
        // it seems like a bitcast only works on integers and pointers
        // and crucially does not work not on arrays
        return builder.build_bitcast(from_value, to_type, name);
    }

    complex_bitcast_from_bigger_than_to(builder, from_value, to_type, name)
}

/// Check the size of the input and output types. Pretending we have more bytes at a pointer than
/// we actually do can lead to faulty optimizations and weird segfaults/crashes
pub fn complex_bitcast_check_size<'a, 'ctx, 'env>(
    env: &Env<'a, 'ctx, 'env>,
    from_value: BasicValueEnum<'ctx>,
    to_type: BasicTypeEnum<'ctx>,
    name: &str,
) -> BasicValueEnum<'ctx> {
    use BasicTypeEnum::*;

    if let (PointerType(_), PointerType(_)) = (from_value.get_type(), to_type) {
        // we can't use the more straightforward bitcast in all cases
        // it seems like a bitcast only works on integers and pointers
        // and crucially does not work not on arrays
        return env.builder.build_bitcast(from_value, to_type, name);
    }

    let block = env.builder.get_insert_block().expect("to be in a function");
    let parent = block.get_parent().expect("to be in a function");
    let then_block = env.context.append_basic_block(parent, "then");
    let else_block = env.context.append_basic_block(parent, "else");
    let cont_block = env.context.append_basic_block(parent, "cont");

    let from_size = from_value.get_type().size_of().unwrap();
    let to_size = to_type.size_of().unwrap();

    let condition = env.builder.build_int_compare(
        IntPredicate::UGT,
        from_size,
        to_size,
        "from_size >= to_size",
    );

    env.builder
        .build_conditional_branch(condition, then_block, else_block);

    let then_answer = {
        env.builder.position_at_end(then_block);
        let result = complex_bitcast_from_bigger_than_to(env.builder, from_value, to_type, name);
        env.builder.build_unconditional_branch(cont_block);
        result
    };

    let else_answer = {
        env.builder.position_at_end(else_block);
        let result = complex_bitcast_to_bigger_than_from(env.builder, from_value, to_type, name);
        env.builder.build_unconditional_branch(cont_block);
        result
    };

    env.builder.position_at_end(cont_block);

    let result = env.builder.build_phi(then_answer.get_type(), "answer");

    result.add_incoming(&[(&then_answer, then_block), (&else_answer, else_block)]);

    result.as_basic_value()
}

fn complex_bitcast_from_bigger_than_to<'ctx>(
    builder: &Builder<'ctx>,
    from_value: BasicValueEnum<'ctx>,
    to_type: BasicTypeEnum<'ctx>,
    name: &str,
) -> BasicValueEnum<'ctx> {
    // store the value in memory
    let argument_pointer = builder.build_alloca(from_value.get_type(), "cast_alloca");
    builder.build_store(argument_pointer, from_value);

    // then read it back as a different type
    let to_type_pointer = builder
        .build_bitcast(
            argument_pointer,
            to_type.ptr_type(inkwell::AddressSpace::Generic),
            name,
        )
        .into_pointer_value();

    builder.build_load(to_type_pointer, "cast_value")
}

fn complex_bitcast_to_bigger_than_from<'ctx>(
    builder: &Builder<'ctx>,
    from_value: BasicValueEnum<'ctx>,
    to_type: BasicTypeEnum<'ctx>,
    name: &str,
) -> BasicValueEnum<'ctx> {
    // reserve space in memory with the return type. This way, if the return type is bigger
    // than the input type, we don't access invalid memory when later taking a pointer to
    // the cast value
    let storage = builder.build_alloca(to_type, "cast_alloca");

    // then cast the pointer to our desired type
    let from_type_pointer = builder
        .build_bitcast(
            storage,
            from_value
                .get_type()
                .ptr_type(inkwell::AddressSpace::Generic),
            name,
        )
        .into_pointer_value();

    // store the value in memory
    builder.build_store(from_type_pointer, from_value);

    // then read it back as a different type
    builder.build_load(storage, "cast_value")
}

/// get the tag id out of a pointer to a wrapped (i.e. stores the tag id at runtime) layout
fn get_tag_id_wrapped<'a, 'ctx, 'env>(
    env: &Env<'a, 'ctx, 'env>,
    from_value: PointerValue<'ctx>,
) -> IntValue<'ctx> {
    let tag_id_ptr = env
        .builder
        .build_struct_gep(from_value, TAG_ID_INDEX, "tag_id_ptr")
        .unwrap();

    env.builder
        .build_load(tag_id_ptr, "load_tag_id")
        .into_int_value()
}

pub fn get_tag_id_non_recursive<'a, 'ctx, 'env>(
    env: &Env<'a, 'ctx, 'env>,
    tag: StructValue<'ctx>,
) -> IntValue<'ctx> {
    env.builder
        .build_extract_value(tag, TAG_ID_INDEX, "get_tag_id")
        .unwrap()
        .into_int_value()
}

struct SwitchArgsIr<'a, 'ctx> {
    pub cond_symbol: Symbol,
    pub cond_layout: Layout<'a>,
    pub branches: &'a [(u64, BranchInfo<'a>, roc_mono::ir::Stmt<'a>)],
    pub default_branch: &'a roc_mono::ir::Stmt<'a>,
    pub ret_type: BasicTypeEnum<'ctx>,
}

fn const_i128<'a, 'ctx, 'env>(env: &Env<'a, 'ctx, 'env>, value: i128) -> IntValue<'ctx> {
    // truncate the lower 64 bits
    let value = value as u128;
    let a = value as u64;

    // get the upper 64 bits
    let b = (value >> 64) as u64;

    env.context
        .i128_type()
        .const_int_arbitrary_precision(&[a, b])
}

fn const_u128<'a, 'ctx, 'env>(env: &Env<'a, 'ctx, 'env>, value: u128) -> IntValue<'ctx> {
    // truncate the lower 64 bits
    let value = value as u128;
    let a = value as u64;

    // get the upper 64 bits
    let b = (value >> 64) as u64;

    env.context
        .i128_type()
        .const_int_arbitrary_precision(&[a, b])
}

fn build_switch_ir<'a, 'ctx, 'env>(
    env: &Env<'a, 'ctx, 'env>,
    layout_ids: &mut LayoutIds<'a>,
    func_spec_solutions: &FuncSpecSolutions,
    scope: &Scope<'a, 'ctx>,
    parent: FunctionValue<'ctx>,
    switch_args: SwitchArgsIr<'a, 'ctx>,
) -> BasicValueEnum<'ctx> {
    let arena = env.arena;
    let builder = env.builder;
    let context = env.context;
    let SwitchArgsIr {
        branches,
        cond_symbol,
        mut cond_layout,
        default_branch,
        ret_type,
        ..
    } = switch_args;

    let mut copy = scope.clone();
    let scope = &mut copy;

    let cond_symbol = &cond_symbol;
    let (cond_value, stored_layout) = load_symbol_and_layout(scope, cond_symbol);

    debug_assert_eq!(
        basic_type_from_layout(env, &cond_layout),
        basic_type_from_layout(env, stored_layout),
        "This switch matches on {:?}, but the matched-on symbol {:?} has layout {:?}",
        cond_layout,
        cond_symbol,
        stored_layout
    );

    let cont_block = context.append_basic_block(parent, "cont");

    // Build the condition
    let cond = match cond_layout {
        Layout::Builtin(Builtin::Float(float_width)) => {
            // float matches are done on the bit pattern
            cond_layout = Layout::float_width(float_width);

            let int_type = match float_width {
                FloatWidth::F32 => env.context.i32_type(),
                FloatWidth::F64 => env.context.i64_type(),
                FloatWidth::F128 => env.context.i128_type(),
            };

            builder
                .build_bitcast(cond_value, int_type, "")
                .into_int_value()
        }
        Layout::Union(variant) => {
            cond_layout = variant.tag_id_layout();

            get_tag_id(env, parent, &variant, cond_value)
        }
        Layout::Builtin(_) => cond_value.into_int_value(),
        other => todo!("Build switch value from layout: {:?}", other),
    };

    // Build the cases
    let mut incoming = Vec::with_capacity_in(branches.len(), arena);

    if let Layout::Builtin(Builtin::Bool) = cond_layout {
        match (branches, default_branch) {
            ([(0, _, false_branch)], true_branch) | ([(1, _, true_branch)], false_branch) => {
                let then_block = context.append_basic_block(parent, "then_block");
                let else_block = context.append_basic_block(parent, "else_block");

                builder.build_conditional_branch(cond, then_block, else_block);

                {
                    builder.position_at_end(then_block);

                    let branch_val = build_exp_stmt(
                        env,
                        layout_ids,
                        func_spec_solutions,
                        scope,
                        parent,
                        true_branch,
                    );

                    if then_block.get_terminator().is_none() {
                        builder.build_unconditional_branch(cont_block);
                        incoming.push((branch_val, then_block));
                    }
                }

                {
                    builder.position_at_end(else_block);

                    let branch_val = build_exp_stmt(
                        env,
                        layout_ids,
                        func_spec_solutions,
                        scope,
                        parent,
                        false_branch,
                    );

                    if else_block.get_terminator().is_none() {
                        builder.build_unconditional_branch(cont_block);
                        incoming.push((branch_val, else_block));
                    }
                }
            }

            _ => {
                unreachable!()
            }
        }
    } else {
        let default_block = context.append_basic_block(parent, "default");
        let mut cases = Vec::with_capacity_in(branches.len(), arena);

        for (int, _, _) in branches.iter() {
            // Switch constants must all be same type as switch value!
            // e.g. this is incorrect, and will trigger a LLVM warning:
            //
            //   switch i8 %apple1, label %default [
            //     i64 2, label %branch2
            //     i64 0, label %branch0
            //     i64 1, label %branch1
            //   ]
            //
            // they either need to all be i8, or i64
            let condition_int_type = cond.get_type();

            let int_val = if condition_int_type == context.i128_type() {
                const_i128(env, *int as i128)
            } else {
                condition_int_type.const_int(*int as u64, false)
            };

            let block = context.append_basic_block(parent, format!("branch{}", int).as_str());

            cases.push((int_val, block));
        }

        builder.build_switch(cond, default_block, &cases);

        for ((_, _, branch_expr), (_, block)) in branches.iter().zip(cases) {
            builder.position_at_end(block);

            let branch_val = build_exp_stmt(
                env,
                layout_ids,
                func_spec_solutions,
                scope,
                parent,
                branch_expr,
            );

            if block.get_terminator().is_none() {
                builder.build_unconditional_branch(cont_block);
                incoming.push((branch_val, block));
            }
        }

        // The block for the conditional's default branch.
        builder.position_at_end(default_block);

        let default_val = build_exp_stmt(
            env,
            layout_ids,
            func_spec_solutions,
            scope,
            parent,
            default_branch,
        );

        if default_block.get_terminator().is_none() {
            builder.build_unconditional_branch(cont_block);
            incoming.push((default_val, default_block));
        }
    }

    // emit merge block
    if incoming.is_empty() {
        unsafe {
            cont_block.delete().unwrap();
        }
        // produce unused garbage value
        context.i64_type().const_zero().into()
    } else {
        builder.position_at_end(cont_block);

        let phi = builder.build_phi(ret_type, "branch");

        for (branch_val, block) in incoming {
            phi.add_incoming(&[(&Into::<BasicValueEnum>::into(branch_val), block)]);
        }

        phi.as_basic_value()
    }
}

/// Creates a new stack allocation instruction in the entry block of the function.
pub fn create_entry_block_alloca<'a, 'ctx>(
    env: &Env<'a, 'ctx, '_>,
    parent: FunctionValue<'_>,
    basic_type: BasicTypeEnum<'ctx>,
    name: &str,
) -> PointerValue<'ctx> {
    let builder = env.context.create_builder();
    let entry = parent.get_first_basic_block().unwrap();

    match entry.get_first_instruction() {
        Some(first_instr) => builder.position_before(&first_instr),
        None => builder.position_at_end(entry),
    }

    builder.build_alloca(basic_type, name)
}

fn expose_function_to_host<'a, 'ctx, 'env>(
    env: &Env<'a, 'ctx, 'env>,
    symbol: Symbol,
    roc_function: FunctionValue<'ctx>,
    arguments: &[Layout<'a>],
    return_layout: Layout<'a>,
) {
    // Assumption: there is only one specialization of a host-exposed function
    let ident_string = symbol.as_str(&env.interns);
    let c_function_name: String = format!("roc__{}_1_exposed", ident_string);

    expose_function_to_host_help_c_abi(
        env,
        ident_string,
        roc_function,
        arguments,
        return_layout,
        &c_function_name,
    );
}

fn expose_function_to_host_help_c_abi_generic<'a, 'ctx, 'env>(
    env: &Env<'a, 'ctx, 'env>,
    roc_function: FunctionValue<'ctx>,
    arguments: &[Layout<'a>],
    return_layout: Layout<'a>,
    c_function_name: &str,
) -> FunctionValue<'ctx> {
    // NOTE we ingore env.is_gen_test here

    let mut cc_argument_types = Vec::with_capacity_in(arguments.len(), env.arena);
    for layout in arguments {
        cc_argument_types.push(to_cc_type(env, layout));
    }

    // STEP 1: turn `f : a,b,c -> d` into `f : a,b,c, &d -> {}`
    // let mut argument_types = roc_function.get_type().get_param_types();
    let mut argument_types = cc_argument_types;

    let c_function_type = match roc_function.get_type().get_return_type() {
        None => {
            // this function already returns by-pointer
            let output_type = roc_function.get_type().get_param_types().pop().unwrap();
            argument_types.insert(0, output_type);

            env.context
                .void_type()
                .fn_type(&function_arguments(env, &argument_types), false)
        }
        Some(return_type) => {
            let output_type = return_type.ptr_type(AddressSpace::Generic);
            argument_types.insert(0, output_type.into());

            env.context
                .void_type()
                .fn_type(&function_arguments(env, &argument_types), false)
        }
    };

    let c_function = add_func(
        env.module,
        c_function_name,
        c_function_type,
        Linkage::External,
        C_CALL_CONV,
    );

    let subprogram = env.new_subprogram(c_function_name);
    c_function.set_subprogram(subprogram);

    // STEP 2: build the exposed function's body
    let builder = env.builder;
    let context = env.context;

    let entry = context.append_basic_block(c_function, "entry");

    builder.position_at_end(entry);

    debug_info_init!(env, c_function);

    // drop the final argument, which is the pointer we write the result into
    let args_vector = c_function.get_params();
    let mut args = args_vector.as_slice();

    // drop the output parameter
    args = &args[1..];

    let mut arguments_for_call = Vec::with_capacity_in(args.len(), env.arena);

    let it = args.iter().zip(roc_function.get_type().get_param_types());
    for (arg, fastcc_type) in it {
        let arg_type = arg.get_type();
        if arg_type == fastcc_type {
            // the C and Fast calling conventions agree
            arguments_for_call.push(*arg);
        } else {
            // not pretty, but seems to cover all our current cases
            if arg_type.is_pointer_type() && !fastcc_type.is_pointer_type() {
                // bitcast the ptr
                let fastcc_ptr = env
                    .builder
                    .build_bitcast(
                        *arg,
                        fastcc_type.ptr_type(AddressSpace::Generic),
                        "bitcast_arg",
                    )
                    .into_pointer_value();

                let loaded = env.builder.build_load(fastcc_ptr, "load_arg");
                arguments_for_call.push(loaded);
            } else {
                // todo!("C <-> Fastcc interaction that we haven't seen before")

                let as_cc_type = env.builder.build_pointer_cast(
                    arg.into_pointer_value(),
                    fastcc_type.into_pointer_type(),
                    "to_cc_type_ptr",
                );
                arguments_for_call.push(as_cc_type.into());
            }

            // let cast = complex_bitcast_check_size(env, *arg, fastcc_type, "to_fastcc_type");
            // arguments_for_call.push(cast);
        }
    }

    let arguments_for_call = &arguments_for_call.into_bump_slice();

    let call_result = {
        if env.is_gen_test {
            debug_assert_eq!(args.len(), roc_function.get_params().len());

            let roc_wrapper_function = make_exception_catcher(env, roc_function, return_layout);
            debug_assert_eq!(
                arguments_for_call.len(),
                roc_wrapper_function.get_params().len()
            );

            builder.position_at_end(entry);

            let wrapped_layout = roc_result_layout(env.arena, return_layout, env.target_info);
            call_roc_function(env, roc_function, &wrapped_layout, arguments_for_call)
        } else {
            call_roc_function(env, roc_function, &return_layout, arguments_for_call)
        }
    };

    let output_arg_index = 0;

    let output_arg = c_function
        .get_nth_param(output_arg_index as u32)
        .unwrap()
        .into_pointer_value();

    store_roc_value(env, return_layout, output_arg, call_result);
    builder.build_return(None);

    c_function
}

fn expose_function_to_host_help_c_abi_gen_test<'a, 'ctx, 'env>(
    env: &Env<'a, 'ctx, 'env>,
    ident_string: &str,
    roc_function: FunctionValue<'ctx>,
    arguments: &[Layout<'a>],
    return_layout: Layout<'a>,
    c_function_name: &str,
) -> FunctionValue<'ctx> {
    // a tagged union to indicate to the test loader that a panic occurred.
    // especially when running 32-bit binaries on a 64-bit machine, there
    // does not seem to be a smarter solution
    let wrapper_return_type = roc_result_type(env, basic_type_from_layout(env, &return_layout));

    let mut cc_argument_types = Vec::with_capacity_in(arguments.len(), env.arena);
    for layout in arguments {
        cc_argument_types.push(to_cc_type(env, layout));
    }

    // STEP 1: turn `f : a,b,c -> d` into `f : a,b,c, &d -> {}` if the C abi demands it
    let mut argument_types = cc_argument_types;
    let return_type = wrapper_return_type;

    let c_function_type = {
        let output_type = return_type.ptr_type(AddressSpace::Generic);
        argument_types.push(output_type.into());
        env.context
            .void_type()
            .fn_type(&function_arguments(env, &argument_types), false)
    };

    let c_function = add_func(
        env.module,
        c_function_name,
        c_function_type,
        Linkage::External,
        C_CALL_CONV,
    );

    let subprogram = env.new_subprogram(c_function_name);
    c_function.set_subprogram(subprogram);

    // STEP 2: build the exposed function's body
    let builder = env.builder;
    let context = env.context;

    let entry = context.append_basic_block(c_function, "entry");

    builder.position_at_end(entry);

    debug_info_init!(env, c_function);

    // drop the final argument, which is the pointer we write the result into
    let args_vector = c_function.get_params();
    let mut args = args_vector.as_slice();
    let args_length = args.len();

    args = &args[..args.len() - 1];

    let mut arguments_for_call = Vec::with_capacity_in(args.len(), env.arena);

    let it = args.iter().zip(roc_function.get_type().get_param_types());
    for (arg, fastcc_type) in it {
        let arg_type = arg.get_type();
        if arg_type == fastcc_type {
            // the C and Fast calling conventions agree
            arguments_for_call.push(*arg);
        } else {
            let cast = complex_bitcast_check_size(env, *arg, fastcc_type, "to_fastcc_type");
            arguments_for_call.push(cast);
        }
    }

    let arguments_for_call = &arguments_for_call.into_bump_slice();

    let call_result = {
        let last_block = builder.get_insert_block().unwrap();

        let roc_wrapper_function = make_exception_catcher(env, roc_function, return_layout);

        builder.position_at_end(last_block);

        call_roc_function(
            env,
            roc_wrapper_function,
            &Layout::struct_no_name_order(&[Layout::u64(), return_layout]),
            arguments_for_call,
        )
    };

    let output_arg_index = args_length - 1;

    let output_arg = c_function
        .get_nth_param(output_arg_index as u32)
        .unwrap()
        .into_pointer_value();

    builder.build_store(output_arg, call_result);
    builder.build_return(None);

    // STEP 3: build a {} -> u64 function that gives the size of the return type
    let size_function_type = env.context.i64_type().fn_type(&[], false);
    let size_function_name: String = format!("roc__{}_size", ident_string);

    let size_function = add_func(
        env.module,
        size_function_name.as_str(),
        size_function_type,
        Linkage::External,
        C_CALL_CONV,
    );

    let subprogram = env.new_subprogram(&size_function_name);
    size_function.set_subprogram(subprogram);

    let entry = context.append_basic_block(size_function, "entry");

    builder.position_at_end(entry);

    debug_info_init!(env, size_function);

    let size: BasicValueEnum = return_type.size_of().unwrap().into();
    builder.build_return(Some(&size));

    c_function
}

fn expose_function_to_host_help_c_abi_v2<'a, 'ctx, 'env>(
    env: &Env<'a, 'ctx, 'env>,
    roc_function: FunctionValue<'ctx>,
    arguments: &[Layout<'a>],
    return_layout: Layout<'a>,
    c_function_name: &str,
) -> FunctionValue<'ctx> {
    let it = arguments.iter().map(|l| basic_type_from_layout(env, l));
    let argument_types = Vec::from_iter_in(it, env.arena);
    let return_type = basic_type_from_layout(env, &return_layout);

    let cc_return = to_cc_return(env, &return_layout);
    let roc_return = RocReturn::from_layout(env, &return_layout);

    let c_function_type = cc_return.to_signature(env, return_type, argument_types.as_slice());

    let c_function = add_func(
        env.module,
        c_function_name,
        c_function_type,
        Linkage::External,
        C_CALL_CONV,
    );

    let subprogram = env.new_subprogram(c_function_name);
    c_function.set_subprogram(subprogram);

    // STEP 2: build the exposed function's body
    let builder = env.builder;
    let context = env.context;

    let entry = context.append_basic_block(c_function, "entry");
    builder.position_at_end(entry);

    let params = c_function.get_params();

    let param_types = Vec::from_iter_in(roc_function.get_type().get_param_types(), env.arena);

    let (params, param_types) = match (&roc_return, &cc_return) {
        // Drop the "return pointer" if it exists on the roc function
        // and the c function does not return via pointer
        (RocReturn::ByPointer, CCReturn::Return) => (&params[..], &param_types[1..]),
        // Drop the return pointer the other way, if the C function returns by pointer but Roc
        // doesn't
        (RocReturn::Return, CCReturn::ByPointer) => (&params[1..], &param_types[..]),
        _ => (&params[..], &param_types[..]),
    };

    debug_assert!(
        params.len() == param_types.len(),
        "when exposing a function to the host, params.len() was {}, but param_types.len() was {}",
        params.len(),
        param_types.len()
    );

    let it = params.iter().zip(param_types).map(|(arg, fastcc_type)| {
        let arg_type = arg.get_type();
        if arg_type == *fastcc_type {
            // the C and Fast calling conventions agree
            *arg
        } else {
            complex_bitcast_check_size(env, *arg, *fastcc_type, "to_fastcc_type")
        }
    });

    let arguments = Vec::from_iter_in(it, env.arena);

    let value = call_roc_function(env, roc_function, &return_layout, arguments.as_slice());

    match cc_return {
        CCReturn::Return => match roc_return {
            RocReturn::Return => {
                env.builder.build_return(Some(&value));
            }
            RocReturn::ByPointer => {
                let loaded = env
                    .builder
                    .build_load(value.into_pointer_value(), "load_result");
                env.builder.build_return(Some(&loaded));
            }
        },
        CCReturn::ByPointer => {
            let out_ptr = c_function.get_nth_param(0).unwrap().into_pointer_value();

            env.builder.build_store(out_ptr, value);
            env.builder.build_return(None);
        }
        CCReturn::Void => {
            env.builder.build_return(None);
        }
    }

    c_function
}

fn expose_function_to_host_help_c_abi<'a, 'ctx, 'env>(
    env: &Env<'a, 'ctx, 'env>,
    ident_string: &str,
    roc_function: FunctionValue<'ctx>,
    arguments: &[Layout<'a>],
    return_layout: Layout<'a>,
    c_function_name: &str,
) -> FunctionValue<'ctx> {
    if env.is_gen_test {
        return expose_function_to_host_help_c_abi_gen_test(
            env,
            ident_string,
            roc_function,
            arguments,
            return_layout,
            c_function_name,
        );
    }

    // a generic version that writes the result into a passed *u8 pointer
    expose_function_to_host_help_c_abi_generic(
        env,
        roc_function,
        arguments,
        return_layout,
        &format!("{}_generic", c_function_name),
    );

    let c_function = expose_function_to_host_help_c_abi_v2(
        env,
        roc_function,
        arguments,
        return_layout,
        c_function_name,
    );

    // STEP 3: build a {} -> u64 function that gives the size of the return type
    let size_function_type = env.context.i64_type().fn_type(&[], false);
    let size_function_name: String = format!("roc__{}_size", ident_string);

    let size_function = add_func(
        env.module,
        size_function_name.as_str(),
        size_function_type,
        Linkage::External,
        C_CALL_CONV,
    );

    let subprogram = env.new_subprogram(&size_function_name);
    size_function.set_subprogram(subprogram);

    let entry = env.context.append_basic_block(size_function, "entry");

    env.builder.position_at_end(entry);

    debug_info_init!(env, size_function);

    let return_type = if env.is_gen_test {
        roc_result_type(env, roc_function.get_type().get_return_type().unwrap()).into()
    } else {
        // roc_function.get_type().get_return_type().unwrap()
        basic_type_from_layout(env, &return_layout)
    };

    let size: BasicValueEnum = return_type.size_of().unwrap().into();
    env.builder.build_return(Some(&size));

    c_function
}

pub fn get_sjlj_buffer<'a, 'ctx, 'env>(env: &Env<'a, 'ctx, 'env>) -> PointerValue<'ctx> {
    let type_ = env
        .context
        .i8_type()
        .array_type(5 * env.target_info.ptr_width() as u32);

    let global = match env.module.get_global("roc_sjlj_buffer") {
        Some(global) => global,
        None => env.module.add_global(type_, None, "roc_sjlj_buffer"),
    };

    global.set_initializer(&type_.const_zero());

    env.builder
        .build_bitcast(
            global.as_pointer_value(),
            env.context.i8_type().ptr_type(AddressSpace::Generic),
            "cast_sjlj_buffer",
        )
        .into_pointer_value()
}

fn set_jump_and_catch_long_jump<'a, 'ctx, 'env>(
    env: &Env<'a, 'ctx, 'env>,
    parent: FunctionValue<'ctx>,
    roc_function: FunctionValue<'ctx>,
    arguments: &[BasicValueEnum<'ctx>],
    return_layout: Layout<'a>,
) -> BasicValueEnum<'ctx> {
    let context = env.context;
    let builder = env.builder;

    let return_type = basic_type_from_layout(env, &return_layout);
    let call_result_type = roc_result_type(env, return_type.as_basic_type_enum());
    let result_alloca = builder.build_alloca(call_result_type, "result");

    let then_block = context.append_basic_block(parent, "then_block");
    let catch_block = context.append_basic_block(parent, "catch_block");
    let cont_block = context.append_basic_block(parent, "cont_block");

    let buffer = get_sjlj_buffer(env);

    let cast = env
        .builder
        .build_bitcast(
            buffer,
            env.context
                .i8_type()
                .ptr_type(AddressSpace::Generic)
                .array_type(5)
                .ptr_type(AddressSpace::Generic),
            "to [5 x i8*]",
        )
        .into_pointer_value();

    let zero = env.context.i32_type().const_zero();

    let index = env.context.i32_type().const_zero();
    let fa = unsafe {
        env.builder
            .build_in_bounds_gep(cast, &[zero, index], "name")
    };

    let index = env.context.i32_type().const_int(2, false);
    let ss = unsafe {
        env.builder
            .build_in_bounds_gep(cast, &[zero, index], "name")
    };

    let index = env.context.i32_type().const_int(3, false);
    let error_msg = unsafe {
        env.builder
            .build_in_bounds_gep(cast, &[zero, index], "name")
    };

    let frame_address = env.call_intrinsic(
        LLVM_FRAME_ADDRESS,
        &[env.context.i32_type().const_zero().into()],
    );

    env.builder.build_store(fa, frame_address);

    let stack_save = env.call_intrinsic(LLVM_STACK_SAVE, &[]);

    env.builder.build_store(ss, stack_save);

    let panicked_u32 = env.call_intrinsic(LLVM_SETJMP, &[buffer.into()]);
    let panicked_bool = env.builder.build_int_compare(
        IntPredicate::NE,
        panicked_u32.into_int_value(),
        panicked_u32.get_type().into_int_type().const_zero(),
        "to_bool",
    );

    env.builder
        .build_conditional_branch(panicked_bool, catch_block, then_block);

    // all went well
    {
        builder.position_at_end(then_block);

        let call_result = call_roc_function(env, roc_function, &return_layout, arguments);

        let return_value = make_good_roc_result(env, return_layout, call_result);

        builder.build_store(result_alloca, return_value);

        env.builder.build_unconditional_branch(cont_block);
    }

    // something went wrong
    {
        builder.position_at_end(catch_block);

        let error_msg = {
            // u8**
            let ptr_int_ptr = builder.build_bitcast(
                error_msg,
                env.context
                    .i8_type()
                    .ptr_type(AddressSpace::Generic)
                    .ptr_type(AddressSpace::Generic),
                "cast",
            );

            // u8* again
            let ptr_int = builder.build_load(ptr_int_ptr.into_pointer_value(), "ptr_int");

            ptr_int
        };

        let return_value = {
            let v1 = call_result_type.const_zero();

            // flag is non-zero, indicating failure
            let flag = context.i64_type().const_int(1, false);

            let v2 = builder
                .build_insert_value(v1, flag, 0, "set_error")
                .unwrap();

            let v3 = builder
                .build_insert_value(v2, error_msg, 1, "set_exception")
                .unwrap();
            v3
        };

        builder.build_store(result_alloca, return_value);

        env.builder.build_unconditional_branch(cont_block);
    }

    env.builder.position_at_end(cont_block);

    builder.build_load(result_alloca, "set_jump_and_catch_long_jump_load_result")
}

fn make_exception_catcher<'a, 'ctx, 'env>(
    env: &Env<'a, 'ctx, 'env>,
    roc_function: FunctionValue<'ctx>,
    return_layout: Layout<'a>,
) -> FunctionValue<'ctx> {
    let wrapper_function_name = format!("{}_catcher", roc_function.get_name().to_str().unwrap());

    let function_value =
        make_exception_catching_wrapper(env, roc_function, return_layout, &wrapper_function_name);

    function_value.set_linkage(Linkage::Internal);

    function_value
}

fn roc_result_layout<'a>(
    arena: &'a Bump,
    return_layout: Layout<'a>,
    target_info: TargetInfo,
) -> Layout<'a> {
    let elements = [Layout::u64(), Layout::usize(target_info), return_layout];

    Layout::struct_no_name_order(arena.alloc(elements))
}

fn roc_result_type<'a, 'ctx, 'env>(
    env: &Env<'a, 'ctx, 'env>,
    return_type: BasicTypeEnum<'ctx>,
) -> StructType<'ctx> {
    env.context.struct_type(
        &[
            env.context.i64_type().into(),
            env.context.i8_type().ptr_type(AddressSpace::Generic).into(),
            return_type,
        ],
        false,
    )
}

fn make_good_roc_result<'a, 'ctx, 'env>(
    env: &Env<'a, 'ctx, 'env>,
    return_layout: Layout<'a>,
    return_value: BasicValueEnum<'ctx>,
) -> BasicValueEnum<'ctx> {
    let context = env.context;
    let builder = env.builder;

    let v1 = roc_result_type(env, basic_type_from_layout(env, &return_layout)).const_zero();

    let v2 = builder
        .build_insert_value(v1, context.i64_type().const_zero(), 0, "set_no_error")
        .unwrap();

    let v3 = if return_layout.is_passed_by_reference(env.target_info) {
        let loaded = env.builder.build_load(
            return_value.into_pointer_value(),
            "load_call_result_passed_by_ptr",
        );
        builder
            .build_insert_value(v2, loaded, 2, "set_call_result")
            .unwrap()
    } else {
        builder
            .build_insert_value(v2, return_value, 2, "set_call_result")
            .unwrap()
    };

    v3.into_struct_value().into()
}

fn make_exception_catching_wrapper<'a, 'ctx, 'env>(
    env: &Env<'a, 'ctx, 'env>,
    roc_function: FunctionValue<'ctx>,
    return_layout: Layout<'a>,
    wrapper_function_name: &str,
) -> FunctionValue<'ctx> {
    // build the C calling convention wrapper

    let context = env.context;
    let builder = env.builder;

    let roc_function_type = roc_function.get_type();
    let argument_types = match RocReturn::from_layout(env, &return_layout) {
        RocReturn::Return => roc_function_type.get_param_types(),
        RocReturn::ByPointer => {
            let mut types = roc_function_type.get_param_types();
            types.remove(0);

            types
        }
    };

    let wrapper_return_type = roc_result_type(env, basic_type_from_layout(env, &return_layout));

    // argument_types.push(wrapper_return_type.ptr_type(AddressSpace::Generic).into());

    // let wrapper_function_type = env.context.void_type().fn_type(&argument_types, false);
    let wrapper_function_type =
        wrapper_return_type.fn_type(&function_arguments(env, &argument_types), false);

    // Add main to the module.
    let wrapper_function = add_func(
        env.module,
        wrapper_function_name,
        wrapper_function_type,
        Linkage::External,
        C_CALL_CONV,
    );

    let subprogram = env.new_subprogram(wrapper_function_name);
    wrapper_function.set_subprogram(subprogram);

    // our exposed main function adheres to the C calling convention
    wrapper_function.set_call_conventions(FAST_CALL_CONV);

    // invoke instead of call, so that we can catch any exceptions thrown in Roc code
    let arguments = wrapper_function.get_params();

    let basic_block = context.append_basic_block(wrapper_function, "entry");
    builder.position_at_end(basic_block);

    debug_info_init!(env, wrapper_function);

    let result = set_jump_and_catch_long_jump(
        env,
        wrapper_function,
        roc_function,
        &arguments,
        return_layout,
    );

    builder.build_return(Some(&result));

    wrapper_function
}

pub fn build_proc_headers<'a, 'ctx, 'env>(
    env: &Env<'a, 'ctx, 'env>,
    mod_solutions: &'a ModSolutions,
    procedures: MutMap<(Symbol, ProcLayout<'a>), roc_mono::ir::Proc<'a>>,
    scope: &mut Scope<'a, 'ctx>,
    // alias_analysis_solutions: AliasAnalysisSolutions,
) -> Vec<
    'a,
    (
        roc_mono::ir::Proc<'a>,
        &'a [(&'a FuncSpecSolutions, FunctionValue<'ctx>)],
    ),
> {
    // Populate Procs further and get the low-level Expr from the canonical Expr
    let mut headers = Vec::with_capacity_in(procedures.len(), env.arena);
    for ((symbol, layout), proc) in procedures {
        let name_bytes = roc_alias_analysis::func_name_bytes(&proc);
        let func_name = FuncName(&name_bytes);

        let func_solutions = mod_solutions.func_solutions(func_name).unwrap();

        let it = func_solutions.specs();
        let mut function_values = Vec::with_capacity_in(it.size_hint().0, env.arena);
        for specialization in it {
            let fn_val = build_proc_header(env, *specialization, symbol, &proc);

            if proc.args.is_empty() {
                // this is a 0-argument thunk, i.e. a top-level constant definition
                // it must be in-scope everywhere in the module!
                scope.insert_top_level_thunk(symbol, env.arena.alloc(layout), fn_val);
            }

            let func_spec_solutions = func_solutions.spec(specialization).unwrap();

            function_values.push((func_spec_solutions, fn_val));
        }
        headers.push((proc, function_values.into_bump_slice()));
    }

    headers
}

pub fn build_procedures<'a, 'ctx, 'env>(
    env: &Env<'a, 'ctx, 'env>,
    opt_level: OptLevel,
    procedures: MutMap<(Symbol, ProcLayout<'a>), roc_mono::ir::Proc<'a>>,
    entry_point: EntryPoint<'a>,
    debug_output_file: Option<&Path>,
) {
    build_procedures_help(env, opt_level, procedures, entry_point, debug_output_file);
}

pub fn build_procedures_return_main<'a, 'ctx, 'env>(
    env: &Env<'a, 'ctx, 'env>,
    opt_level: OptLevel,
    procedures: MutMap<(Symbol, ProcLayout<'a>), roc_mono::ir::Proc<'a>>,
    entry_point: EntryPoint<'a>,
) -> (&'static str, FunctionValue<'ctx>) {
    let mod_solutions = build_procedures_help(
        env,
        opt_level,
        procedures,
        entry_point,
        Some(Path::new("/tmp/test.ll")),
    );

    promote_to_main_function(env, mod_solutions, entry_point.symbol, entry_point.layout)
}

fn build_procedures_help<'a, 'ctx, 'env>(
    env: &Env<'a, 'ctx, 'env>,
    opt_level: OptLevel,
    procedures: MutMap<(Symbol, ProcLayout<'a>), roc_mono::ir::Proc<'a>>,
    entry_point: EntryPoint<'a>,
    debug_output_file: Option<&Path>,
) -> &'a ModSolutions {
    let mut layout_ids = roc_mono::layout::LayoutIds::default();
    let mut scope = Scope::default();

    let it = procedures.iter().map(|x| x.1);

    let solutions = match roc_alias_analysis::spec_program(opt_level, entry_point, it) {
        Err(e) => panic!("Error in alias analysis: {}", e),
        Ok(solutions) => solutions,
    };

    let solutions = env.arena.alloc(solutions);

    let mod_solutions = solutions
        .mod_solutions(roc_alias_analysis::MOD_APP)
        .unwrap();

    // Add all the Proc headers to the module.
    // We have to do this in a separate pass first,
    // because their bodies may reference each other.
    let headers = build_proc_headers(env, mod_solutions, procedures, &mut scope);

    let (_, function_pass) = construct_optimization_passes(env.module, opt_level);

    for (proc, fn_vals) in headers {
        for (func_spec_solutions, fn_val) in fn_vals {
            let mut current_scope = scope.clone();

            // only have top-level thunks for this proc's module in scope
            // this retain is not needed for correctness, but will cause less confusion when debugging
            let home = proc.name.module_id();
            current_scope.retain_top_level_thunks_for_module(home);

            build_proc(
                env,
                mod_solutions,
                &mut layout_ids,
                func_spec_solutions,
                scope.clone(),
                &proc,
                *fn_val,
            );

            // call finalize() before any code generation/verification
            env.dibuilder.finalize();

            if fn_val.verify(true) {
                function_pass.run_on(fn_val);
            } else {
                let mode = "NON-OPTIMIZED";

                eprintln!(
                    "\n\nFunction {:?} failed LLVM verification in {} build. Its content was:\n",
                    fn_val.get_name().to_str().unwrap(),
                    mode,
                );

                fn_val.print_to_stderr();

                if let Some(app_ll_file) = debug_output_file {
                    env.module.print_to_file(&app_ll_file).unwrap();

                    panic!(
                        r"😱 LLVM errors when defining function {:?}; I wrote the full LLVM IR to {:?}",
                        fn_val.get_name().to_str().unwrap(),
                        app_ll_file,
                    );
                } else {
                    env.module.print_to_stderr();

                    panic!(
                    "The preceding code was from {:?}, which failed LLVM verification in {} build.",
                     fn_val.get_name().to_str().unwrap(),
                    mode,
                    )
                }
            }
        }
    }

    mod_solutions
}

fn func_spec_name<'a>(
    arena: &'a Bump,
    interns: &Interns,
    symbol: Symbol,
    func_spec: FuncSpec,
) -> bumpalo::collections::String<'a> {
    use std::fmt::Write;

    let mut buf = bumpalo::collections::String::with_capacity_in(1, arena);

    let ident_string = symbol.as_str(interns);
    let module_string = interns.module_ids.get_name(symbol.module_id()).unwrap();
    write!(buf, "{}_{}_", module_string, ident_string).unwrap();

    for byte in func_spec.0.iter() {
        write!(buf, "{:x?}", byte).unwrap();
    }

    buf
}

fn build_proc_header<'a, 'ctx, 'env>(
    env: &Env<'a, 'ctx, 'env>,
    func_spec: FuncSpec,
    symbol: Symbol,
    proc: &roc_mono::ir::Proc<'a>,
) -> FunctionValue<'ctx> {
    let args = proc.args;
    let arena = env.arena;

    let fn_name = func_spec_name(env.arena, &env.interns, symbol, func_spec);

    let ret_type = basic_type_from_layout(env, &proc.ret_layout);
    let mut arg_basic_types = Vec::with_capacity_in(args.len(), arena);

    for (layout, _) in args.iter() {
        let arg_type = argument_type_from_layout(env, layout);

        arg_basic_types.push(arg_type);
    }

    let fn_type = match RocReturn::from_layout(env, &proc.ret_layout) {
        RocReturn::Return => ret_type.fn_type(&function_arguments(env, &arg_basic_types), false),
        RocReturn::ByPointer => {
            // println!( "{:?}  will return void instead of {:?}", symbol, proc.ret_layout);
            arg_basic_types.push(ret_type.ptr_type(AddressSpace::Generic).into());
            env.context
                .void_type()
                .fn_type(&function_arguments(env, &arg_basic_types), false)
        }
    };

    let fn_val = add_func(
        env.module,
        fn_name.as_str(),
        fn_type,
        Linkage::Internal,
        FAST_CALL_CONV,
    );

    let subprogram = env.new_subprogram(&fn_name);
    fn_val.set_subprogram(subprogram);

    if env.exposed_to_host.contains(&symbol) {
        let arguments = Vec::from_iter_in(proc.args.iter().map(|(layout, _)| *layout), env.arena);
        expose_function_to_host(
            env,
            symbol,
            fn_val,
            arguments.into_bump_slice(),
            proc.ret_layout,
        );
    }

    if false {
        use inkwell::attributes::{Attribute, AttributeLoc};

        let kind_id = Attribute::get_named_enum_kind_id("alwaysinline");
        debug_assert!(kind_id > 0);
        let enum_attr = env.context.create_enum_attribute(kind_id, 1);
        fn_val.add_attribute(AttributeLoc::Function, enum_attr);
    }

    if false {
        use inkwell::attributes::{Attribute, AttributeLoc};

        let kind_id = Attribute::get_named_enum_kind_id("noinline");
        debug_assert!(kind_id > 0);
        let enum_attr = env.context.create_enum_attribute(kind_id, 1);
        fn_val.add_attribute(AttributeLoc::Function, enum_attr);
    }

    fn_val
}

#[allow(clippy::too_many_arguments)]
pub fn build_closure_caller<'a, 'ctx, 'env>(
    env: &'a Env<'a, 'ctx, 'env>,
    def_name: &str,
    evaluator: FunctionValue<'ctx>,
    alias_symbol: Symbol,
    arguments: &[Layout<'a>],
    return_layout: &Layout<'a>,
    lambda_set: LambdaSet<'a>,
    result: &Layout<'a>,
) {
    let mut argument_types = Vec::with_capacity_in(arguments.len() + 3, env.arena);

    for layout in arguments {
        let arg_type = basic_type_from_layout(env, layout);
        let arg_ptr_type = arg_type.ptr_type(AddressSpace::Generic);

        argument_types.push(arg_ptr_type.into());
    }

    let closure_argument_type = {
        let basic_type = basic_type_from_layout(env, &lambda_set.runtime_representation());

        basic_type.ptr_type(AddressSpace::Generic)
    };
    argument_types.push(closure_argument_type.into());

    let context = &env.context;
    let builder = env.builder;

    let result_type = basic_type_from_layout(env, result);

    let output_type = { result_type.ptr_type(AddressSpace::Generic) };
    argument_types.push(output_type.into());

    // STEP 1: build function header

    // e.g. `roc__main_1_Fx_caller`
    let function_name = format!(
        "roc__{}_{}_caller",
        def_name,
        alias_symbol.as_str(&env.interns)
    );

    let function_type = context.void_type().fn_type(&argument_types, false);

    let function_value = add_func(
        env.module,
        function_name.as_str(),
        function_type,
        Linkage::External,
        C_CALL_CONV,
    );

    // STEP 2: build function body

    let entry = context.append_basic_block(function_value, "entry");

    builder.position_at_end(entry);

    let mut evaluator_arguments = function_value.get_params();

    // the final parameter is the output pointer, pop it
    let output = evaluator_arguments.pop().unwrap().into_pointer_value();

    // NOTE this may be incorrect in the long run
    // here we load any argument that is a pointer
    let closure_layout = lambda_set.runtime_representation();
    let layouts_it = arguments.iter().chain(std::iter::once(&closure_layout));
    for (param, layout) in evaluator_arguments.iter_mut().zip(layouts_it) {
        if param.is_pointer_value() && !layout.is_passed_by_reference(env.target_info) {
            *param = builder.build_load(param.into_pointer_value(), "load_param");
        }
    }

    if env.is_gen_test {
        let call_result = set_jump_and_catch_long_jump(
            env,
            function_value,
            evaluator,
            &evaluator_arguments,
            *return_layout,
        );

        builder.build_store(output, call_result);
    } else {
        let call_result = call_roc_function(env, evaluator, return_layout, &evaluator_arguments);

        if return_layout.is_passed_by_reference(env.target_info) {
            let align_bytes = return_layout.alignment_bytes(env.target_info);

            if align_bytes > 0 {
                let size = env
                    .ptr_int()
                    .const_int(return_layout.stack_size(env.target_info) as u64, false);

                env.builder
                    .build_memcpy(
                        output,
                        align_bytes,
                        call_result.into_pointer_value(),
                        align_bytes,
                        size,
                    )
                    .unwrap();
            }
        } else {
            builder.build_store(output, call_result);
        }
    };

    builder.build_return(None);

    // STEP 3: build a {} -> u64 function that gives the size of the return type
    build_host_exposed_alias_size_help(env, def_name, alias_symbol, Some("result"), result_type);

    // STEP 4: build a {} -> u64 function that gives the size of the closure
    build_host_exposed_alias_size(
        env,
        def_name,
        alias_symbol,
        lambda_set.runtime_representation(),
    );
}

fn build_host_exposed_alias_size<'a, 'ctx, 'env>(
    env: &'a Env<'a, 'ctx, 'env>,
    def_name: &str,
    alias_symbol: Symbol,
    layout: Layout<'a>,
) {
    build_host_exposed_alias_size_help(
        env,
        def_name,
        alias_symbol,
        None,
        basic_type_from_layout(env, &layout),
    )
}

fn build_host_exposed_alias_size_help<'a, 'ctx, 'env>(
    env: &'a Env<'a, 'ctx, 'env>,
    def_name: &str,
    alias_symbol: Symbol,
    opt_label: Option<&str>,
    basic_type: BasicTypeEnum<'ctx>,
) {
    let builder = env.builder;
    let context = env.context;

    let size_function_type = env.context.i64_type().fn_type(&[], false);
    let size_function_name: String = if let Some(label) = opt_label {
        format!(
            "roc__{}_{}_{}_size",
            def_name,
            alias_symbol.as_str(&env.interns),
            label
        )
    } else {
        format!(
            "roc__{}_{}_size",
            def_name,
            alias_symbol.as_str(&env.interns)
        )
    };

    let size_function = add_func(
        env.module,
        size_function_name.as_str(),
        size_function_type,
        Linkage::External,
        C_CALL_CONV,
    );

    let entry = context.append_basic_block(size_function, "entry");

    builder.position_at_end(entry);

    let size: BasicValueEnum = basic_type.size_of().unwrap().into();
    builder.build_return(Some(&size));
}

pub fn build_proc<'a, 'ctx, 'env>(
    env: &'a Env<'a, 'ctx, 'env>,
    mod_solutions: &'a ModSolutions,
    layout_ids: &mut LayoutIds<'a>,
    func_spec_solutions: &FuncSpecSolutions,
    mut scope: Scope<'a, 'ctx>,
    proc: &roc_mono::ir::Proc<'a>,
    fn_val: FunctionValue<'ctx>,
) {
    use roc_mono::ir::HostExposedLayouts;
    use roc_mono::layout::RawFunctionLayout;
    let copy = proc.host_exposed_layouts.clone();
    match copy {
        HostExposedLayouts::NotHostExposed => {}
        HostExposedLayouts::HostExposed { rigids: _, aliases } => {
            for (name, (symbol, top_level, layout)) in aliases {
                match layout {
                    RawFunctionLayout::Function(arguments, closure, result) => {
                        // define closure size and return value size, e.g.
                        //
                        // * roc__mainForHost_1_Update_size() -> i64
                        // * roc__mainForHost_1_Update_result_size() -> i64

                        let it = top_level.arguments.iter().copied();
                        let bytes =
                            roc_alias_analysis::func_name_bytes_help(symbol, it, &top_level.result);
                        let func_name = FuncName(&bytes);
                        let func_solutions = mod_solutions.func_solutions(func_name).unwrap();

                        let mut it = func_solutions.specs();
                        let evaluator = match it.next() {
                            Some(func_spec) => {
                                debug_assert!(
                                    it.next().is_none(),
                                    "we expect only one specialization of this symbol"
                                );

                                function_value_by_func_spec(
                                    env,
                                    *func_spec,
                                    symbol,
                                    top_level.arguments,
                                    &top_level.result,
                                )
                            }
                            None => {
                                // morphic did not generate a specialization for this function,
                                // therefore it must actually be unused.
                                // An example is our closure callers
                                panic!("morphic did not specialize {:?}", symbol);
                            }
                        };

                        let ident_string = proc.name.as_str(&env.interns);
                        let fn_name: String = format!("{}_1", ident_string);

                        build_closure_caller(
                            env, &fn_name, evaluator, name, arguments, result, closure, result,
                        )
                    }

                    RawFunctionLayout::ZeroArgumentThunk(_) => {
                        // do nothing
                    }
                }
            }
        }
    }

    let args = proc.args;
    let context = &env.context;

    // Add a basic block for the entry point
    let entry = context.append_basic_block(fn_val, "entry");
    let builder = env.builder;

    builder.position_at_end(entry);

    debug_info_init!(env, fn_val);

    // Add args to scope
    for (arg_val, (layout, arg_symbol)) in fn_val.get_param_iter().zip(args) {
        arg_val.set_name(arg_symbol.as_str(&env.interns));
        scope.insert(*arg_symbol, (*layout, arg_val));
    }

    let body = build_exp_stmt(
        env,
        layout_ids,
        func_spec_solutions,
        &mut scope,
        fn_val,
        &proc.body,
    );

    // only add a return if codegen did not already add one
    if let Some(block) = builder.get_insert_block() {
        if block.get_terminator().is_none() {
            builder.build_return(Some(&body));
        }
    }
}

pub fn verify_fn(fn_val: FunctionValue<'_>) {
    if !fn_val.verify(PRINT_FN_VERIFICATION_OUTPUT) {
        unsafe {
            fn_val.delete();
        }

        panic!("Invalid generated fn_val.")
    }
}

fn function_value_by_func_spec<'a, 'ctx, 'env>(
    env: &Env<'a, 'ctx, 'env>,
    func_spec: FuncSpec,
    symbol: Symbol,
    arguments: &[Layout<'a>],
    result: &Layout<'a>,
) -> FunctionValue<'ctx> {
    let fn_name = func_spec_name(env.arena, &env.interns, symbol, func_spec);
    let fn_name = fn_name.as_str();

    function_value_by_name_help(env, arguments, result, symbol, fn_name)
}

fn function_value_by_name_help<'a, 'ctx, 'env>(
    env: &Env<'a, 'ctx, 'env>,
    arguments: &[Layout<'a>],
    result: &Layout<'a>,
    symbol: Symbol,
    fn_name: &str,
) -> FunctionValue<'ctx> {
    env.module.get_function(fn_name).unwrap_or_else(|| {
        if symbol.is_builtin() {
            eprintln!(
                "Unrecognized builtin function: {:?}\nLayout: {:?}\n",
                fn_name,
                (arguments, result)
            );
            eprintln!("Is the function defined? If so, maybe there is a problem with the layout");

            panic!(
                "Unrecognized builtin function: {:?} (symbol: {:?})",
                fn_name, symbol,
            )
        } else {
            // Unrecognized non-builtin function:
            eprintln!(
                "Unrecognized non-builtin function: {:?}\n\nSymbol: {:?}\nLayout: {:?}\n",
                fn_name,
                symbol,
                (arguments, result)
            );
            eprintln!("Is the function defined? If so, maybe there is a problem with the layout");

            panic!(
                "Unrecognized non-builtin function: {:?} (symbol: {:?})",
                fn_name, symbol,
            )
        }
    })
}

#[inline(always)]
fn roc_call_with_args<'a, 'ctx, 'env>(
    env: &Env<'a, 'ctx, 'env>,
    argument_layouts: &[Layout<'a>],
    result_layout: &Layout<'a>,
    symbol: Symbol,
    func_spec: FuncSpec,
    arguments: &[BasicValueEnum<'ctx>],
) -> BasicValueEnum<'ctx> {
    let fn_val =
        function_value_by_func_spec(env, func_spec, symbol, argument_layouts, result_layout);

    call_roc_function(env, fn_val, result_layout, arguments)
}

pub fn call_roc_function<'a, 'ctx, 'env>(
    env: &Env<'a, 'ctx, 'env>,
    roc_function: FunctionValue<'ctx>,
    result_layout: &Layout<'a>,
    arguments: &[BasicValueEnum<'ctx>],
) -> BasicValueEnum<'ctx> {
    let pass_by_pointer = roc_function.get_type().get_param_types().len() == arguments.len() + 1;

    match RocReturn::from_layout(env, result_layout) {
        RocReturn::ByPointer if !pass_by_pointer => {
            // WARNING this is a hack!!
            let it = arguments.iter().map(|x| (*x).into());
            let mut arguments = Vec::from_iter_in(it, env.arena);
            arguments.pop();

            let result_type = basic_type_from_layout(env, result_layout);
            let result_alloca = env.builder.build_alloca(result_type, "result_value");

            arguments.push(result_alloca.into());

            debug_assert_eq!(
                roc_function.get_type().get_param_types().len(),
                arguments.len()
            );
            let call = env.builder.build_call(roc_function, &arguments, "call");

            // roc functions should have the fast calling convention
            debug_assert_eq!(roc_function.get_call_conventions(), FAST_CALL_CONV);
            call.set_call_convention(FAST_CALL_CONV);

            env.builder.build_load(result_alloca, "load_result")
        }
        RocReturn::ByPointer => {
            let it = arguments.iter().map(|x| (*x).into());
            let mut arguments = Vec::from_iter_in(it, env.arena);

            let result_type = basic_type_from_layout(env, result_layout);
            let result_alloca = entry_block_alloca_zerofill(env, result_type, "result_value");

            arguments.push(result_alloca.into());

            debug_assert_eq!(
                roc_function.get_type().get_param_types().len(),
                arguments.len()
            );
            let call = env.builder.build_call(roc_function, &arguments, "call");

            // roc functions should have the fast calling convention
            debug_assert_eq!(roc_function.get_call_conventions(), FAST_CALL_CONV);
            call.set_call_convention(FAST_CALL_CONV);

            if result_layout.is_passed_by_reference(env.target_info) {
                result_alloca.into()
            } else {
                env.builder
                    .build_load(result_alloca, "return_by_pointer_load_result")
            }
        }
        RocReturn::Return => {
            debug_assert_eq!(
                roc_function.get_type().get_param_types().len(),
                arguments.len()
            );
            let it = arguments.iter().map(|x| (*x).into());
            let arguments = Vec::from_iter_in(it, env.arena);

            let call = env.builder.build_call(roc_function, &arguments, "call");

            // roc functions should have the fast calling convention
            debug_assert_eq!(roc_function.get_call_conventions(), FAST_CALL_CONV);
            call.set_call_convention(FAST_CALL_CONV);

            call.try_as_basic_value().left().unwrap_or_else(|| {
                panic!(
                    "LLVM error: Invalid call by name for name {:?}",
                    roc_function.get_name()
                )
            })
        }
    }
}

/// Translates a target_lexicon::Triple to a LLVM calling convention u32
/// as described in https://llvm.org/doxygen/namespacellvm_1_1CallingConv.html
pub fn get_call_conventions(cc: target_lexicon::CallingConvention) -> u32 {
    use target_lexicon::CallingConvention::*;

    // For now, we're returning 0 for the C calling convention on all of these.
    // Not sure if we should be picking something more specific!
    match cc {
        SystemV => C_CALL_CONV,
        WasmBasicCAbi => C_CALL_CONV,
        WindowsFastcall => C_CALL_CONV,
        AppleAarch64 => C_CALL_CONV,
        _ => C_CALL_CONV,
    }
}

/// Source: https://llvm.org/doxygen/namespacellvm_1_1CallingConv.html
pub const C_CALL_CONV: u32 = 0;
pub const FAST_CALL_CONV: u32 = 8;
pub const COLD_CALL_CONV: u32 = 9;

pub struct RocFunctionCall<'ctx> {
    pub caller: PointerValue<'ctx>,
    pub data: PointerValue<'ctx>,
    pub inc_n_data: PointerValue<'ctx>,
    pub data_is_owned: IntValue<'ctx>,
}

#[allow(clippy::too_many_arguments)]
fn roc_function_call<'a, 'ctx, 'env>(
    env: &Env<'a, 'ctx, 'env>,
    layout_ids: &mut LayoutIds<'a>,
    transform: FunctionValue<'ctx>,
    closure_data: BasicValueEnum<'ctx>,
    lambda_set: LambdaSet<'a>,
    closure_data_is_owned: bool,
    argument_layouts: &[Layout<'a>],
    result_layout: Layout<'a>,
) -> RocFunctionCall<'ctx> {
    use crate::llvm::bitcode::{build_inc_n_wrapper, build_transform_caller};

    let closure_data_ptr = env
        .builder
        .build_alloca(closure_data.get_type(), "closure_data_ptr");
    env.builder.build_store(closure_data_ptr, closure_data);

    let stepper_caller =
        build_transform_caller(env, transform, lambda_set, argument_layouts, result_layout)
            .as_global_value()
            .as_pointer_value();

    let inc_closure_data =
        build_inc_n_wrapper(env, layout_ids, &lambda_set.runtime_representation())
            .as_global_value()
            .as_pointer_value();

    let closure_data_is_owned = env
        .context
        .bool_type()
        .const_int(closure_data_is_owned as u64, false);

    RocFunctionCall {
        caller: stepper_caller,
        inc_n_data: inc_closure_data,
        data_is_owned: closure_data_is_owned,
        data: closure_data_ptr,
    }
}

#[allow(clippy::too_many_arguments)]
fn run_higher_order_low_level<'a, 'ctx, 'env>(
    env: &Env<'a, 'ctx, 'env>,
    layout_ids: &mut LayoutIds<'a>,
    scope: &Scope<'a, 'ctx>,
    return_layout: &Layout<'a>,
    func_spec: FuncSpec,
    higher_order: &HigherOrderLowLevel<'a>,
) -> BasicValueEnum<'ctx> {
    use roc_mono::ir::PassedFunction;
    use roc_mono::low_level::HigherOrder::*;

    let HigherOrderLowLevel {
        op,
        passed_function,
        ..
    } = higher_order;

    let PassedFunction {
        argument_layouts,
        return_layout: result_layout,
        owns_captured_environment: function_owns_closure_data,
        name: function_name,
        captured_environment,
        ..
    } = *passed_function;

    // macros because functions cause lifetime issues related to the `env` or `layout_ids`
    macro_rules! function_details {
        () => {{
            let function = function_value_by_func_spec(
                env,
                func_spec,
                function_name,
                argument_layouts,
                return_layout,
            );

            let (closure, closure_layout) =
                load_symbol_and_lambda_set(scope, &captured_environment);

            (function, closure, closure_layout)
        }};
    }

    macro_rules! list_walk {
        ($variant:expr, $xs:expr, $state:expr) => {{
            let (list, list_layout) = load_symbol_and_layout(scope, &$xs);
            let (default, default_layout) = load_symbol_and_layout(scope, &$state);

            let (function, closure, closure_layout) = function_details!();

            match list_layout {
                Layout::Builtin(Builtin::List(element_layout)) => {
                    let argument_layouts = &[*default_layout, **element_layout];

                    let roc_function_call = roc_function_call(
                        env,
                        layout_ids,
                        function,
                        closure,
                        closure_layout,
                        function_owns_closure_data,
                        argument_layouts,
                        result_layout,
                    );

                    crate::llvm::build_list::list_walk_generic(
                        env,
                        layout_ids,
                        roc_function_call,
                        &result_layout,
                        list,
                        element_layout,
                        default,
                        default_layout,
                        $variant,
                    )
                }
                _ => unreachable!("invalid list layout"),
            }
        }};
    }
    match op {
        ListMap { xs } => {
            // List.map : List before, (before -> after) -> List after
            let (list, list_layout) = load_symbol_and_layout(scope, xs);

            let (function, closure, closure_layout) = function_details!();

            match (list_layout, return_layout) {
                (
                    Layout::Builtin(Builtin::List(element_layout)),
                    Layout::Builtin(Builtin::List(result_layout)),
                ) => {
                    let argument_layouts = &[**element_layout];

                    let roc_function_call = roc_function_call(
                        env,
                        layout_ids,
                        function,
                        closure,
                        closure_layout,
                        function_owns_closure_data,
                        argument_layouts,
                        **result_layout,
                    );

                    list_map(env, roc_function_call, list, element_layout, result_layout)
                }
                _ => unreachable!("invalid list layout"),
            }
        }
        ListMap2 { xs, ys } => {
            let (list1, list1_layout) = load_symbol_and_layout(scope, xs);
            let (list2, list2_layout) = load_symbol_and_layout(scope, ys);

            let (function, closure, closure_layout) = function_details!();

            match (list1_layout, list2_layout, return_layout) {
                (
                    Layout::Builtin(Builtin::List(element1_layout)),
                    Layout::Builtin(Builtin::List(element2_layout)),
                    Layout::Builtin(Builtin::List(result_layout)),
                ) => {
                    let argument_layouts = &[**element1_layout, **element2_layout];

                    let roc_function_call = roc_function_call(
                        env,
                        layout_ids,
                        function,
                        closure,
                        closure_layout,
                        function_owns_closure_data,
                        argument_layouts,
                        **result_layout,
                    );

                    list_map2(
                        env,
                        layout_ids,
                        roc_function_call,
                        list1,
                        list2,
                        element1_layout,
                        element2_layout,
                        result_layout,
                    )
                }
                _ => unreachable!("invalid list layout"),
            }
        }
        ListMap3 { xs, ys, zs } => {
            let (list1, list1_layout) = load_symbol_and_layout(scope, xs);
            let (list2, list2_layout) = load_symbol_and_layout(scope, ys);
            let (list3, list3_layout) = load_symbol_and_layout(scope, zs);

            let (function, closure, closure_layout) = function_details!();

            match (list1_layout, list2_layout, list3_layout, return_layout) {
                (
                    Layout::Builtin(Builtin::List(element1_layout)),
                    Layout::Builtin(Builtin::List(element2_layout)),
                    Layout::Builtin(Builtin::List(element3_layout)),
                    Layout::Builtin(Builtin::List(result_layout)),
                ) => {
                    let argument_layouts =
                        &[**element1_layout, **element2_layout, **element3_layout];

                    let roc_function_call = roc_function_call(
                        env,
                        layout_ids,
                        function,
                        closure,
                        closure_layout,
                        function_owns_closure_data,
                        argument_layouts,
                        **result_layout,
                    );

                    list_map3(
                        env,
                        layout_ids,
                        roc_function_call,
                        list1,
                        list2,
                        list3,
                        element1_layout,
                        element2_layout,
                        element3_layout,
                        result_layout,
                    )
                }
                _ => unreachable!("invalid list layout"),
            }
        }
        ListMap4 { xs, ys, zs, ws } => {
            let (list1, list1_layout) = load_symbol_and_layout(scope, xs);
            let (list2, list2_layout) = load_symbol_and_layout(scope, ys);
            let (list3, list3_layout) = load_symbol_and_layout(scope, zs);
            let (list4, list4_layout) = load_symbol_and_layout(scope, ws);

            let (function, closure, closure_layout) = function_details!();

            match (
                list1_layout,
                list2_layout,
                list3_layout,
                list4_layout,
                return_layout,
            ) {
                (
                    Layout::Builtin(Builtin::List(element1_layout)),
                    Layout::Builtin(Builtin::List(element2_layout)),
                    Layout::Builtin(Builtin::List(element3_layout)),
                    Layout::Builtin(Builtin::List(element4_layout)),
                    Layout::Builtin(Builtin::List(result_layout)),
                ) => {
                    let argument_layouts = &[
                        **element1_layout,
                        **element2_layout,
                        **element3_layout,
                        **element4_layout,
                    ];

                    let roc_function_call = roc_function_call(
                        env,
                        layout_ids,
                        function,
                        closure,
                        closure_layout,
                        function_owns_closure_data,
                        argument_layouts,
                        **result_layout,
                    );

                    list_map4(
                        env,
                        layout_ids,
                        roc_function_call,
                        list1,
                        list2,
                        list3,
                        list4,
                        element1_layout,
                        element2_layout,
                        element3_layout,
                        element4_layout,
                        result_layout,
                    )
                }
                _ => unreachable!("invalid list layout"),
            }
        }
        ListMapWithIndex { xs } => {
            // List.mapWithIndex : List before, (before, Nat -> after) -> List after
            let (list, list_layout) = load_symbol_and_layout(scope, xs);

            let (function, closure, closure_layout) = function_details!();

            match (list_layout, return_layout) {
                (
                    Layout::Builtin(Builtin::List(element_layout)),
                    Layout::Builtin(Builtin::List(result_layout)),
                ) => {
                    let argument_layouts = &[**element_layout, Layout::usize(env.target_info)];

                    let roc_function_call = roc_function_call(
                        env,
                        layout_ids,
                        function,
                        closure,
                        closure_layout,
                        function_owns_closure_data,
                        argument_layouts,
                        **result_layout,
                    );

                    list_map_with_index(env, roc_function_call, list, element_layout, result_layout)
                }
                _ => unreachable!("invalid list layout"),
            }
        }
        ListKeepIf { xs } => {
            // List.keepIf : List elem, (elem -> Bool) -> List elem
            let (list, list_layout) = load_symbol_and_layout(scope, xs);

            let (function, closure, closure_layout) = function_details!();

            match list_layout {
                Layout::Builtin(Builtin::List(element_layout)) => {
                    let argument_layouts = &[**element_layout];

                    let roc_function_call = roc_function_call(
                        env,
                        layout_ids,
                        function,
                        closure,
                        closure_layout,
                        function_owns_closure_data,
                        argument_layouts,
                        result_layout,
                    );

                    list_keep_if(env, layout_ids, roc_function_call, list, element_layout)
                }
                _ => unreachable!("invalid list layout"),
            }
        }
        ListKeepOks { xs } => {
            // List.keepOks : List before, (before -> Result after *) -> List after
            let (list, list_layout) = load_symbol_and_layout(scope, xs);

            let (function, closure, closure_layout) = function_details!();

            match (list_layout, return_layout) {
                (
                    Layout::Builtin(Builtin::List(before_layout)),
                    Layout::Builtin(Builtin::List(after_layout)),
                ) => {
                    let argument_layouts = &[**before_layout];

                    let roc_function_call = roc_function_call(
                        env,
                        layout_ids,
                        function,
                        closure,
                        closure_layout,
                        function_owns_closure_data,
                        argument_layouts,
                        result_layout,
                    );

                    list_keep_oks(
                        env,
                        layout_ids,
                        roc_function_call,
                        &result_layout,
                        list,
                        before_layout,
                        after_layout,
                    )
                }
                (other1, other2) => {
                    unreachable!("invalid list layouts:\n{:?}\n{:?}", other1, other2)
                }
            }
        }
        ListKeepErrs { xs } => {
            // List.keepErrs : List before, (before -> Result * after) -> List after
            let (list, list_layout) = load_symbol_and_layout(scope, xs);

            let (function, closure, closure_layout) = function_details!();

            match (list_layout, return_layout) {
                (
                    Layout::Builtin(Builtin::List(before_layout)),
                    Layout::Builtin(Builtin::List(after_layout)),
                ) => {
                    let argument_layouts = &[**before_layout];

                    let roc_function_call = roc_function_call(
                        env,
                        layout_ids,
                        function,
                        closure,
                        closure_layout,
                        function_owns_closure_data,
                        argument_layouts,
                        result_layout,
                    );

                    list_keep_errs(
                        env,
                        layout_ids,
                        roc_function_call,
                        &result_layout,
                        list,
                        before_layout,
                        after_layout,
                    )
                }
                (other1, other2) => {
                    unreachable!("invalid list layouts:\n{:?}\n{:?}", other1, other2)
                }
            }
        }
        ListWalk { xs, state } => {
            list_walk!(crate::llvm::build_list::ListWalk::Walk, xs, state)
        }
        ListWalkUntil { xs, state } => {
            list_walk!(crate::llvm::build_list::ListWalk::WalkUntil, xs, state)
        }
        ListWalkBackwards { xs, state } => {
            list_walk!(crate::llvm::build_list::ListWalk::WalkBackwards, xs, state)
        }
        ListSortWith { xs } => {
            // List.sortWith : List a, (a, a -> Ordering) -> List a
            let (list, list_layout) = load_symbol_and_layout(scope, xs);

            let (function, closure, closure_layout) = function_details!();

            match list_layout {
                Layout::Builtin(Builtin::List(element_layout)) => {
                    use crate::llvm::bitcode::build_compare_wrapper;

                    let argument_layouts = &[**element_layout, **element_layout];

                    let compare_wrapper =
                        build_compare_wrapper(env, function, closure_layout, element_layout)
                            .as_global_value()
                            .as_pointer_value();

                    let roc_function_call = roc_function_call(
                        env,
                        layout_ids,
                        function,
                        closure,
                        closure_layout,
                        function_owns_closure_data,
                        argument_layouts,
                        result_layout,
                    );

                    list_sort_with(
                        env,
                        roc_function_call,
                        compare_wrapper,
                        list,
                        element_layout,
                    )
                }
                _ => unreachable!("invalid list layout"),
            }
        }
        ListAny { xs } => {
            let (list, list_layout) = load_symbol_and_layout(scope, xs);
            let (function, closure, closure_layout) = function_details!();

            match list_layout {
                Layout::Builtin(Builtin::List(element_layout)) => {
                    let argument_layouts = &[**element_layout];

                    let roc_function_call = roc_function_call(
                        env,
                        layout_ids,
                        function,
                        closure,
                        closure_layout,
                        function_owns_closure_data,
                        argument_layouts,
                        Layout::Builtin(Builtin::Bool),
                    );

                    list_any(env, roc_function_call, list, element_layout)
                }
                _ => unreachable!("invalid list layout"),
            }
        }
        ListAll { xs } => {
            let (list, list_layout) = load_symbol_and_layout(scope, xs);
            let (function, closure, closure_layout) = function_details!();

            match list_layout {
                Layout::Builtin(Builtin::List(element_layout)) => {
                    let argument_layouts = &[**element_layout];

                    let roc_function_call = roc_function_call(
                        env,
                        layout_ids,
                        function,
                        closure,
                        closure_layout,
                        function_owns_closure_data,
                        argument_layouts,
                        Layout::Builtin(Builtin::Bool),
                    );

                    list_all(env, roc_function_call, list, element_layout)
                }
                _ => unreachable!("invalid list layout"),
            }
        }
        ListFindUnsafe { xs } => {
            let (list, list_layout) = load_symbol_and_layout(scope, xs);

            let (function, closure, closure_layout) = function_details!();

            match list_layout {
                Layout::Builtin(Builtin::List(element_layout)) => {
                    let argument_layouts = &[**element_layout];
                    let roc_function_call = roc_function_call(
                        env,
                        layout_ids,
                        function,
                        closure,
                        closure_layout,
                        function_owns_closure_data,
                        argument_layouts,
                        Layout::Builtin(Builtin::Bool),
                    );
                    list_find_unsafe(env, layout_ids, roc_function_call, list, element_layout)
                }
                _ => unreachable!("invalid list layout"),
            }
        }
        DictWalk { xs, state } => {
            let (dict, dict_layout) = load_symbol_and_layout(scope, xs);
            let (default, default_layout) = load_symbol_and_layout(scope, state);

            let (function, closure, closure_layout) = function_details!();

            match dict_layout {
                Layout::Builtin(Builtin::Dict(key_layout, value_layout)) => {
                    let argument_layouts = &[*default_layout, **key_layout, **value_layout];

                    let roc_function_call = roc_function_call(
                        env,
                        layout_ids,
                        function,
                        closure,
                        closure_layout,
                        function_owns_closure_data,
                        argument_layouts,
                        result_layout,
                    );

                    dict_walk(
                        env,
                        roc_function_call,
                        dict,
                        default,
                        key_layout,
                        value_layout,
                        default_layout,
                    )
                }
                _ => unreachable!("invalid dict layout"),
            }
        }
    }
}

#[allow(clippy::too_many_arguments)]
fn run_low_level<'a, 'ctx, 'env>(
    env: &Env<'a, 'ctx, 'env>,
    layout_ids: &mut LayoutIds<'a>,
    scope: &Scope<'a, 'ctx>,
    parent: FunctionValue<'ctx>,
    layout: &Layout<'a>,
    op: LowLevel,
    args: &[Symbol],
    update_mode: UpdateMode,
) -> BasicValueEnum<'ctx> {
    use LowLevel::*;

    debug_assert!(!op.is_higher_order());

    match op {
        StrConcat => {
            // Str.concat : Str, Str -> Str
            debug_assert_eq!(args.len(), 2);

            let string1 = load_symbol(scope, &args[0]);
            let string2 = load_symbol(scope, &args[1]);

            call_str_bitcode_fn(env, &[string1, string2], bitcode::STR_CONCAT)
        }
        StrJoinWith => {
            // Str.joinWith : List Str, Str -> Str
            debug_assert_eq!(args.len(), 2);

            let list = list_symbol_to_c_abi(env, scope, args[0]);
            let string = load_symbol(scope, &args[1]);

            call_str_bitcode_fn(env, &[list.into(), string], bitcode::STR_JOIN_WITH)
        }
        StrStartsWith => {
            // Str.startsWith : Str, Str -> Bool
            debug_assert_eq!(args.len(), 2);

            let string = load_symbol(scope, &args[0]);
            let prefix = load_symbol(scope, &args[1]);

            call_bitcode_fn(env, &[string, prefix], bitcode::STR_STARTS_WITH)
        }
        StrStartsWithCodePt => {
            // Str.startsWithCodePt : Str, U32 -> Bool
            debug_assert_eq!(args.len(), 2);

            let string = load_symbol(scope, &args[0]);
            let prefix = load_symbol(scope, &args[1]);

            call_bitcode_fn(env, &[string, prefix], bitcode::STR_STARTS_WITH_CODE_PT)
        }
        StrEndsWith => {
            // Str.startsWith : Str, Str -> Bool
            debug_assert_eq!(args.len(), 2);

            let string = load_symbol(scope, &args[0]);
            let prefix = load_symbol(scope, &args[1]);

            call_bitcode_fn(env, &[string, prefix], bitcode::STR_ENDS_WITH)
        }
        StrToNum => {
            // Str.toNum : Str -> Result (Num *) {}
            debug_assert_eq!(args.len(), 1);

            let number_layout = match layout {
                Layout::Struct { field_layouts, .. } => field_layouts[0], // TODO: why is it sometimes a struct?
                _ => unreachable!(),
            };

            // match on the return layout to figure out which zig builtin we need
            let intrinsic = match number_layout {
                Layout::Builtin(Builtin::Int(int_width)) => &bitcode::STR_TO_INT[int_width],
                Layout::Builtin(Builtin::Float(float_width)) => &bitcode::STR_TO_FLOAT[float_width],
                Layout::Builtin(Builtin::Decimal) => bitcode::DEC_FROM_STR,
                _ => unreachable!(),
            };

            let string = load_symbol(scope, &args[0]);

            call_bitcode_fn(env, &[string], intrinsic)
        }
        StrFromInt => {
            // Str.fromInt : Int -> Str
            debug_assert_eq!(args.len(), 1);

            let (int, int_layout) = load_symbol_and_layout(scope, &args[0]);
            let int = int.into_int_value();

            let int_width = match int_layout {
                Layout::Builtin(Builtin::Int(int_width)) => *int_width,
                _ => unreachable!(),
            };

            str_from_int(env, int, int_width)
        }
        StrFromFloat => {
            // Str.fromFloat : Float * -> Str
            debug_assert_eq!(args.len(), 1);

            str_from_float(env, scope, args[0])
        }
        StrFromUtf8 => {
            // Str.fromUtf8 : List U8 -> Result Str Utf8Problem
            debug_assert_eq!(args.len(), 1);

            str_from_utf8(env, scope, args[0], update_mode)
        }
        StrFromUtf8Range => {
            debug_assert_eq!(args.len(), 2);

            let count_and_start = load_symbol(scope, &args[1]).into_struct_value();

            str_from_utf8_range(env, scope, args[0], count_and_start)
        }
        StrToUtf8 => {
            // Str.fromInt : Str -> List U8
            debug_assert_eq!(args.len(), 1);

            let string = load_symbol(scope, &args[0]);
            call_list_bitcode_fn(env, &[string], bitcode::STR_TO_UTF8)
        }
        StrRepeat => {
            // Str.repeat : Str, Nat -> Str
            debug_assert_eq!(args.len(), 2);

            let string = load_symbol(scope, &args[0]);
            let count = load_symbol(scope, &args[1]);
            call_str_bitcode_fn(env, &[string, count], bitcode::STR_REPEAT)
        }
        StrSplit => {
            // Str.split : Str, Str -> List Str
            debug_assert_eq!(args.len(), 2);

            str_split(env, scope, args[0], args[1])
        }
        StrIsEmpty => {
            // Str.isEmpty : Str -> Str
            debug_assert_eq!(args.len(), 1);

            // the builtin will always return an u64
            let string = load_symbol(scope, &args[0]);
            let length =
                call_bitcode_fn(env, &[string], bitcode::STR_NUMBER_OF_BYTES).into_int_value();

            // cast to the appropriate usize of the current build
            let byte_count =
                env.builder
                    .build_int_cast_sign_flag(length, env.ptr_int(), false, "len_as_usize");

            let is_zero = env.builder.build_int_compare(
                IntPredicate::EQ,
                byte_count,
                env.ptr_int().const_zero(),
                "str_len_is_zero",
            );
            BasicValueEnum::IntValue(is_zero)
        }
        StrCountGraphemes => {
            // Str.countGraphemes : Str -> Int
            debug_assert_eq!(args.len(), 1);

            let string = load_symbol(scope, &args[0]);
            call_bitcode_fn(env, &[string], bitcode::STR_COUNT_GRAPEHEME_CLUSTERS)
        }
        StrTrim => {
            // Str.trim : Str -> Str
            debug_assert_eq!(args.len(), 1);

            let string = load_symbol(scope, &args[0]);
            call_str_bitcode_fn(env, &[string], bitcode::STR_TRIM)
        }
        StrTrimLeft => {
            // Str.trim : Str -> Str
            debug_assert_eq!(args.len(), 1);

            let string = load_symbol(scope, &args[0]);
            call_str_bitcode_fn(env, &[string], bitcode::STR_TRIM_LEFT)
        }
        StrTrimRight => {
            // Str.trim : Str -> Str
            debug_assert_eq!(args.len(), 1);

            let string = load_symbol(scope, &args[0]);
            call_str_bitcode_fn(env, &[string], bitcode::STR_TRIM_RIGHT)
        }
        ListLen => {
            // List.len : List * -> Int
            debug_assert_eq!(args.len(), 1);

            let arg = load_symbol(scope, &args[0]);

            list_len(env.builder, arg.into_struct_value()).into()
        }
        ListSingle => {
            // List.single : a -> List a
            debug_assert_eq!(args.len(), 1);

            let (arg, arg_layout) = load_symbol_and_layout(scope, &args[0]);

            list_single(env, arg, arg_layout)
        }
        ListRepeat => {
            // List.repeat : elem, Nat -> List elem
            debug_assert_eq!(args.len(), 2);

            let (elem, elem_layout) = load_symbol_and_layout(scope, &args[0]);
            let list_len = load_symbol(scope, &args[1]).into_int_value();

            list_repeat(env, layout_ids, elem, elem_layout, list_len)
        }
        ListReverse => {
            // List.reverse : List elem -> List elem
            debug_assert_eq!(args.len(), 1);

            let (list, list_layout) = load_symbol_and_layout(scope, &args[0]);

            let element_layout = list_element_layout!(list_layout);

            list_reverse(env, list, element_layout, update_mode)
        }
        ListConcat => {
            debug_assert_eq!(args.len(), 2);

            let (first_list, list_layout) = load_symbol_and_layout(scope, &args[0]);

            let second_list = load_symbol(scope, &args[1]);

            let element_layout = list_element_layout!(list_layout);

            list_concat(env, first_list, second_list, element_layout)
        }
        ListContains => {
            // List.contains : List elem, elem -> Bool
            debug_assert_eq!(args.len(), 2);

            let list = load_symbol(scope, &args[0]);

            let (elem, elem_layout) = load_symbol_and_layout(scope, &args[1]);

            list_contains(env, layout_ids, elem, elem_layout, list)
        }
        ListRange => {
            // List.contains : List elem, elem -> Bool
            debug_assert_eq!(args.len(), 2);

            let (low, low_layout) = load_symbol_and_layout(scope, &args[0]);
            let high = load_symbol(scope, &args[1]);

            let int_width = match low_layout {
                Layout::Builtin(Builtin::Int(int_width)) => *int_width,
                _ => unreachable!(),
            };

            list_range(env, int_width, low.into_int_value(), high.into_int_value())
        }
        ListAppend => {
            // List.append : List elem, elem -> List elem
            debug_assert_eq!(args.len(), 2);

            let original_wrapper = load_symbol(scope, &args[0]).into_struct_value();
            let (elem, elem_layout) = load_symbol_and_layout(scope, &args[1]);

            list_append(env, original_wrapper, elem, elem_layout, update_mode)
        }
        ListSwap => {
            // List.swap : List elem, Nat, Nat -> List elem
            debug_assert_eq!(args.len(), 3);

            let (list, list_layout) = load_symbol_and_layout(scope, &args[0]);
            let original_wrapper = list.into_struct_value();

            let index_1 = load_symbol(scope, &args[1]);
            let index_2 = load_symbol(scope, &args[2]);

            let element_layout = list_element_layout!(list_layout);
            list_swap(
                env,
                original_wrapper,
                index_1.into_int_value(),
                index_2.into_int_value(),
                element_layout,
                update_mode,
            )
        }
        ListSublist => {
            // List.sublist : List elem, { start : Nat, len : Nat } -> List elem
            //
            // As a low-level, record is destructed
            // List.sublist : List elem, start : Nat, len : Nat -> List elem
            debug_assert_eq!(args.len(), 3);

            let (list, list_layout) = load_symbol_and_layout(scope, &args[0]);
            let original_wrapper = list.into_struct_value();

            let start = load_symbol(scope, &args[1]);
            let len = load_symbol(scope, &args[2]);

            let element_layout = list_element_layout!(list_layout);
            list_sublist(
                env,
                layout_ids,
                original_wrapper,
                start.into_int_value(),
                len.into_int_value(),
                element_layout,
            )
        }
        ListDropAt => {
            // List.dropAt : List elem, Nat -> List elem
            debug_assert_eq!(args.len(), 2);

            let (list, list_layout) = load_symbol_and_layout(scope, &args[0]);
            let original_wrapper = list.into_struct_value();

            let count = load_symbol(scope, &args[1]);

            let element_layout = list_element_layout!(list_layout);
            list_drop_at(
                env,
                layout_ids,
                original_wrapper,
                count.into_int_value(),
                element_layout,
            )
        }
        ListPrepend => {
            // List.prepend : List elem, elem -> List elem
            debug_assert_eq!(args.len(), 2);

            let original_wrapper = load_symbol(scope, &args[0]).into_struct_value();
            let (elem, elem_layout) = load_symbol_and_layout(scope, &args[1]);

            list_prepend(env, original_wrapper, elem, elem_layout)
        }
        ListJoin => {
            // List.join : List (List elem) -> List elem
            debug_assert_eq!(args.len(), 1);

            let (list, outer_list_layout) = load_symbol_and_layout(scope, &args[0]);

            let inner_list_layout = list_element_layout!(outer_list_layout);
            let element_layout = list_element_layout!(inner_list_layout);

            list_join(env, list, element_layout)
        }
        ListGetUnsafe => {
            // List.get : List elem, Nat -> [ Ok elem, OutOfBounds ]*
            debug_assert_eq!(args.len(), 2);

            let (wrapper_struct, list_layout) = load_symbol_and_layout(scope, &args[0]);
            let wrapper_struct = wrapper_struct.into_struct_value();
            let elem_index = load_symbol(scope, &args[1]).into_int_value();

            let element_layout = list_element_layout!(list_layout);

            list_get_unsafe(
                env,
                layout_ids,
                parent,
                element_layout,
                elem_index,
                wrapper_struct,
            )
        }
        ListReplaceUnsafe => {
            let list = load_symbol(scope, &args[0]);
            let index = load_symbol(scope, &args[1]);
            let (element, element_layout) = load_symbol_and_layout(scope, &args[2]);

            list_replace_unsafe(
                env,
                layout_ids,
                list,
                index.into_int_value(),
                element,
                element_layout,
                update_mode,
            )
        }
        NumToStr => {
            // Num.toStr : Num a -> Str
            debug_assert_eq!(args.len(), 1);

            let (num, num_layout) = load_symbol_and_layout(scope, &args[0]);

            match num_layout {
                Layout::Builtin(Builtin::Int(int_width)) => {
                    let int = num.into_int_value();

                    str_from_int(env, int, *int_width)
                }
                Layout::Builtin(Builtin::Float(_float_width)) => {
                    str_from_float(env, scope, args[0])
                }
                _ => unreachable!(),
            }
        }
        NumAbs | NumNeg | NumRound | NumSqrtUnchecked | NumLogUnchecked | NumSin | NumCos
        | NumCeiling | NumFloor | NumToFloat | NumIsFinite | NumAtan | NumAcos | NumAsin
        | NumToIntChecked => {
            debug_assert_eq!(args.len(), 1);

            let (arg, arg_layout) = load_symbol_and_layout(scope, &args[0]);

            match arg_layout {
                Layout::Builtin(arg_builtin) => {
                    use roc_mono::layout::Builtin::*;

                    match arg_builtin {
                        Int(int_width) => {
                            let int_type = convert::int_type_from_int_width(env, *int_width);
                            build_int_unary_op(
                                env,
                                arg.into_int_value(),
                                *int_width,
                                int_type,
                                op,
                                layout,
                            )
                        }
                        Float(float_width) => build_float_unary_op(
                            env,
                            layout,
                            arg.into_float_value(),
                            op,
                            *float_width,
                        ),
                        _ => {
                            unreachable!("Compiler bug: tried to run numeric operation {:?} on invalid builtin layout: ({:?})", op, arg_layout);
                        }
                    }
                }
                _ => {
                    unreachable!(
                        "Compiler bug: tried to run numeric operation {:?} on invalid layout: {:?}",
                        op, arg_layout
                    );
                }
            }
        }
        NumBytesToU16 => {
            debug_assert_eq!(args.len(), 2);
            let list = load_symbol(scope, &args[0]);
            let position = load_symbol(scope, &args[1]);
            call_bitcode_fn(
                env,
                &[list_to_c_abi(env, list).into(), position],
                bitcode::NUM_BYTES_TO_U16,
            )
        }
        NumBytesToU32 => {
            debug_assert_eq!(args.len(), 2);
            let list = load_symbol(scope, &args[0]);
            let position = load_symbol(scope, &args[1]);
            call_bitcode_fn(
                env,
                &[list_to_c_abi(env, list).into(), position],
                bitcode::NUM_BYTES_TO_U32,
            )
        }
        NumCompare => {
            use inkwell::FloatPredicate;

            debug_assert_eq!(args.len(), 2);

            let (lhs_arg, lhs_layout) = load_symbol_and_layout(scope, &args[0]);
            let (rhs_arg, rhs_layout) = load_symbol_and_layout(scope, &args[1]);

            match (lhs_layout, rhs_layout) {
                (Layout::Builtin(lhs_builtin), Layout::Builtin(rhs_builtin))
                    if lhs_builtin == rhs_builtin =>
                {
                    use roc_mono::layout::Builtin::*;

                    let tag_eq = env.context.i8_type().const_int(0_u64, false);
                    let tag_gt = env.context.i8_type().const_int(1_u64, false);
                    let tag_lt = env.context.i8_type().const_int(2_u64, false);

                    match lhs_builtin {
                        Int(int_width) => {
                            let are_equal = env.builder.build_int_compare(
                                IntPredicate::EQ,
                                lhs_arg.into_int_value(),
                                rhs_arg.into_int_value(),
                                "int_eq",
                            );

                            let predicate = if int_width.is_signed() {
                                IntPredicate::SLT
                            } else {
                                IntPredicate::ULT
                            };

                            let is_less_than = env.builder.build_int_compare(
                                predicate,
                                lhs_arg.into_int_value(),
                                rhs_arg.into_int_value(),
                                "int_compare",
                            );

                            let step1 =
                                env.builder
                                    .build_select(is_less_than, tag_lt, tag_gt, "lt_or_gt");

                            env.builder.build_select(
                                are_equal,
                                tag_eq,
                                step1.into_int_value(),
                                "lt_or_gt",
                            )
                        }
                        Float(_) => {
                            let are_equal = env.builder.build_float_compare(
                                FloatPredicate::OEQ,
                                lhs_arg.into_float_value(),
                                rhs_arg.into_float_value(),
                                "float_eq",
                            );
                            let is_less_than = env.builder.build_float_compare(
                                FloatPredicate::OLT,
                                lhs_arg.into_float_value(),
                                rhs_arg.into_float_value(),
                                "float_compare",
                            );

                            let step1 =
                                env.builder
                                    .build_select(is_less_than, tag_lt, tag_gt, "lt_or_gt");

                            env.builder.build_select(
                                are_equal,
                                tag_eq,
                                step1.into_int_value(),
                                "lt_or_gt",
                            )
                        }

                        _ => {
                            unreachable!("Compiler bug: tried to run numeric operation {:?} on invalid builtin layout: ({:?})", op, lhs_layout);
                        }
                    }
                }
                _ => {
                    unreachable!("Compiler bug: tried to run numeric operation {:?} on invalid layouts. The 2 layouts were: ({:?}) and ({:?})", op, lhs_layout, rhs_layout);
                }
            }
        }

        NumAdd | NumSub | NumMul | NumLt | NumLte | NumGt | NumGte | NumRemUnchecked
        | NumIsMultipleOf | NumAddWrap | NumAddChecked | NumAddSaturated | NumDivUnchecked
        | NumDivCeilUnchecked | NumPow | NumPowInt | NumSubWrap | NumSubChecked
        | NumSubSaturated | NumMulWrap | NumMulChecked => {
            debug_assert_eq!(args.len(), 2);

            let (lhs_arg, lhs_layout) = load_symbol_and_layout(scope, &args[0]);
            let (rhs_arg, rhs_layout) = load_symbol_and_layout(scope, &args[1]);

            build_num_binop(env, parent, lhs_arg, lhs_layout, rhs_arg, rhs_layout, op)
        }
        NumBitwiseAnd | NumBitwiseOr | NumBitwiseXor => {
            debug_assert_eq!(args.len(), 2);

            let (lhs_arg, lhs_layout) = load_symbol_and_layout(scope, &args[0]);
            let (rhs_arg, rhs_layout) = load_symbol_and_layout(scope, &args[1]);

            debug_assert_eq!(lhs_layout, rhs_layout);
            let int_width = intwidth_from_layout(*lhs_layout);

            build_int_binop(
                env,
                parent,
                int_width,
                lhs_arg.into_int_value(),
                rhs_arg.into_int_value(),
                op,
            )
        }
        NumShiftLeftBy | NumShiftRightBy | NumShiftRightZfBy => {
            debug_assert_eq!(args.len(), 2);

            let (lhs_arg, lhs_layout) = load_symbol_and_layout(scope, &args[0]);
            let (rhs_arg, rhs_layout) = load_symbol_and_layout(scope, &args[1]);

            debug_assert_eq!(lhs_layout, rhs_layout);
            let int_width = intwidth_from_layout(*lhs_layout);

            build_int_binop(
                env,
                parent,
                int_width,
                lhs_arg.into_int_value(),
                rhs_arg.into_int_value(),
                op,
            )
        }
        NumIntCast => {
            debug_assert_eq!(args.len(), 1);

            let arg = load_symbol(scope, &args[0]).into_int_value();

            let to = basic_type_from_layout(env, layout).into_int_type();
            let to_signed = intwidth_from_layout(*layout).is_signed();

            env.builder
                .build_int_cast_sign_flag(arg, to, to_signed, "inc_cast")
                .into()
        }
        Eq => {
            debug_assert_eq!(args.len(), 2);

            let (lhs_arg, lhs_layout) = load_symbol_and_layout(scope, &args[0]);
            let (rhs_arg, rhs_layout) = load_symbol_and_layout(scope, &args[1]);

            generic_eq(env, layout_ids, lhs_arg, rhs_arg, lhs_layout, rhs_layout)
        }
        NotEq => {
            debug_assert_eq!(args.len(), 2);

            let (lhs_arg, lhs_layout) = load_symbol_and_layout(scope, &args[0]);
            let (rhs_arg, rhs_layout) = load_symbol_and_layout(scope, &args[1]);

            generic_neq(env, layout_ids, lhs_arg, rhs_arg, lhs_layout, rhs_layout)
        }
        And => {
            // The (&&) operator
            debug_assert_eq!(args.len(), 2);

            let lhs_arg = load_symbol(scope, &args[0]);
            let rhs_arg = load_symbol(scope, &args[1]);
            let bool_val = env.builder.build_and(
                lhs_arg.into_int_value(),
                rhs_arg.into_int_value(),
                "bool_and",
            );

            BasicValueEnum::IntValue(bool_val)
        }
        Or => {
            // The (||) operator
            debug_assert_eq!(args.len(), 2);

            let lhs_arg = load_symbol(scope, &args[0]);
            let rhs_arg = load_symbol(scope, &args[1]);
            let bool_val = env.builder.build_or(
                lhs_arg.into_int_value(),
                rhs_arg.into_int_value(),
                "bool_or",
            );

            BasicValueEnum::IntValue(bool_val)
        }
        Not => {
            // The (!) operator
            debug_assert_eq!(args.len(), 1);

            let arg = load_symbol(scope, &args[0]);
            let bool_val = env.builder.build_not(arg.into_int_value(), "bool_not");

            BasicValueEnum::IntValue(bool_val)
        }
        Hash => {
            debug_assert_eq!(args.len(), 2);
            let seed = load_symbol(scope, &args[0]);
            let (value, layout) = load_symbol_and_layout(scope, &args[1]);

            debug_assert!(seed.is_int_value());

            generic_hash(env, layout_ids, seed.into_int_value(), value, layout).into()
        }
        DictSize => {
            debug_assert_eq!(args.len(), 1);
            dict_len(env, scope, args[0])
        }
        DictEmpty => {
            debug_assert_eq!(args.len(), 0);
            dict_empty(env)
        }
        DictInsert => {
            debug_assert_eq!(args.len(), 3);

            let (dict, _) = load_symbol_and_layout(scope, &args[0]);
            let (key, key_layout) = load_symbol_and_layout(scope, &args[1]);
            let (value, value_layout) = load_symbol_and_layout(scope, &args[2]);
            dict_insert(env, layout_ids, dict, key, key_layout, value, value_layout)
        }
        DictRemove => {
            debug_assert_eq!(args.len(), 2);

            let (dict, dict_layout) = load_symbol_and_layout(scope, &args[0]);
            let key = load_symbol(scope, &args[1]);

            let (key_layout, value_layout) = dict_key_value_layout!(dict_layout);
            dict_remove(env, layout_ids, dict, key, key_layout, value_layout)
        }
        DictContains => {
            debug_assert_eq!(args.len(), 2);

            let (dict, dict_layout) = load_symbol_and_layout(scope, &args[0]);
            let key = load_symbol(scope, &args[1]);

            let (key_layout, value_layout) = dict_key_value_layout!(dict_layout);
            dict_contains(env, layout_ids, dict, key, key_layout, value_layout)
        }
        DictGetUnsafe => {
            debug_assert_eq!(args.len(), 2);

            let (dict, dict_layout) = load_symbol_and_layout(scope, &args[0]);
            let key = load_symbol(scope, &args[1]);

            let (key_layout, value_layout) = dict_key_value_layout!(dict_layout);
            dict_get(env, layout_ids, dict, key, key_layout, value_layout)
        }
        DictKeys => {
            debug_assert_eq!(args.len(), 1);

            let (dict, dict_layout) = load_symbol_and_layout(scope, &args[0]);

            let (key_layout, value_layout) = dict_key_value_layout!(dict_layout);
            dict_keys(env, layout_ids, dict, key_layout, value_layout)
        }
        DictValues => {
            debug_assert_eq!(args.len(), 1);

            let (dict, dict_layout) = load_symbol_and_layout(scope, &args[0]);

            let (key_layout, value_layout) = dict_key_value_layout!(dict_layout);
            dict_values(env, layout_ids, dict, key_layout, value_layout)
        }
        DictUnion => {
            debug_assert_eq!(args.len(), 2);

            let (dict1, dict_layout) = load_symbol_and_layout(scope, &args[0]);
            let (dict2, _) = load_symbol_and_layout(scope, &args[1]);

            let (key_layout, value_layout) = dict_key_value_layout!(dict_layout);
            dict_union(env, layout_ids, dict1, dict2, key_layout, value_layout)
        }
        DictDifference => {
            debug_assert_eq!(args.len(), 2);

            let (dict1, dict_layout) = load_symbol_and_layout(scope, &args[0]);
            let (dict2, _) = load_symbol_and_layout(scope, &args[1]);

            let (key_layout, value_layout) = dict_key_value_layout!(dict_layout);
            dict_difference(env, layout_ids, dict1, dict2, key_layout, value_layout)
        }
        DictIntersection => {
            debug_assert_eq!(args.len(), 2);

            let (dict1, dict_layout) = load_symbol_and_layout(scope, &args[0]);
            let (dict2, _) = load_symbol_and_layout(scope, &args[1]);

            let (key_layout, value_layout) = dict_key_value_layout!(dict_layout);
            dict_intersection(env, layout_ids, dict1, dict2, key_layout, value_layout)
        }
        SetFromList => {
            debug_assert_eq!(args.len(), 1);

            let (list, list_layout) = load_symbol_and_layout(scope, &args[0]);

            let key_layout = list_element_layout!(list_layout);
            set_from_list(env, layout_ids, list, key_layout)
        }
        ExpectTrue => {
            debug_assert_eq!(args.len(), 1);

            let context = env.context;
            let bd = env.builder;

            let (cond, _cond_layout) = load_symbol_and_layout(scope, &args[0]);

            let condition = bd.build_int_compare(
                IntPredicate::EQ,
                cond.into_int_value(),
                context.bool_type().const_int(1, false),
                "is_true",
            );

            let then_block = context.append_basic_block(parent, "then_block");
            let throw_block = context.append_basic_block(parent, "throw_block");

            bd.build_conditional_branch(condition, then_block, throw_block);

            {
                bd.position_at_end(throw_block);

                match env.target_info.ptr_width() {
                    roc_target::PtrWidth::Bytes8 => {
                        let func = env
                            .module
                            .get_function(bitcode::UTILS_EXPECT_FAILED)
                            .unwrap();
                        // TODO get the actual line info instead of
                        // hardcoding as zero!
                        let callable = CallableValue::try_from(func).unwrap();
                        let start_line = context.i32_type().const_int(0, false);
                        let end_line = context.i32_type().const_int(0, false);
                        let start_col = context.i16_type().const_int(0, false);
                        let end_col = context.i16_type().const_int(0, false);

                        bd.build_call(
                            callable,
                            &[
                                start_line.into(),
                                end_line.into(),
                                start_col.into(),
                                end_col.into(),
                            ],
                            "call_expect_failed",
                        );

                        bd.build_unconditional_branch(then_block);
                    }
                    roc_target::PtrWidth::Bytes4 => {
                        // temporary WASM implementation
                        throw_exception(env, "An expectation failed!");
                    }
                }
            }

            bd.position_at_end(then_block);

            cond
        }

        ListMap | ListMap2 | ListMap3 | ListMap4 | ListMapWithIndex | ListKeepIf | ListWalk
        | ListWalkUntil | ListWalkBackwards | ListKeepOks | ListKeepErrs | ListSortWith
        | ListAny | ListAll | ListFindUnsafe | DictWalk => {
            unreachable!("these are higher order, and are handled elsewhere")
        }

        BoxExpr | UnboxExpr => {
            unreachable!("The {:?} operation is turned into mono Expr", op)
        }

        PtrCast | RefCountInc | RefCountDec => {
            unreachable!("Not used in LLVM backend: {:?}", op);
        }
    }
}

/// A type that is valid according to the C ABI
///
/// As an example, structs that fit inside an integer type should
/// (this does not currently happen here) be coerced to that integer type.
fn to_cc_type<'a, 'ctx, 'env>(
    env: &Env<'a, 'ctx, 'env>,
    layout: &Layout<'a>,
) -> BasicTypeEnum<'ctx> {
    match layout {
        Layout::Builtin(builtin) => to_cc_type_builtin(env, builtin),
        _ => {
            // TODO this is almost certainly incorrect for bigger structs
            basic_type_from_layout(env, layout)
        }
    }
}

fn to_cc_type_builtin<'a, 'ctx, 'env>(
    env: &Env<'a, 'ctx, 'env>,
    builtin: &Builtin<'a>,
) -> BasicTypeEnum<'ctx> {
    match builtin {
        Builtin::Int(_) | Builtin::Float(_) | Builtin::Bool | Builtin::Decimal => {
            basic_type_from_builtin(env, builtin)
        }
        Builtin::Str | Builtin::List(_) => {
            let address_space = AddressSpace::Generic;
            let field_types: [BasicTypeEnum; 3] = [
                env.context.i8_type().ptr_type(address_space).into(),
                env.ptr_int().into(),
                env.ptr_int().into(),
            ];

            let struct_type = env.context.struct_type(&field_types, false);

            struct_type.ptr_type(address_space).into()
        }
        Builtin::Dict(_, _) | Builtin::Set(_) => {
            // TODO verify this is what actually happens
            basic_type_from_builtin(env, builtin)
        }
    }
}

enum RocReturn {
    /// Return as normal
    Return,
    /// require an extra argument, a pointer
    /// where the result is written into returns void
    ByPointer,
}

impl RocReturn {
    fn roc_return_by_pointer(target_info: TargetInfo, layout: Layout) -> bool {
        match layout {
            Layout::Builtin(builtin) => {
                use Builtin::*;

                match target_info.ptr_width() {
                    roc_target::PtrWidth::Bytes4 => false,

                    roc_target::PtrWidth::Bytes8 => {
                        //
                        matches!(builtin, Str)
                    }
                }
            }
            Layout::Union(UnionLayout::NonRecursive(_)) => true,
            Layout::LambdaSet(lambda_set) => {
                RocReturn::roc_return_by_pointer(target_info, lambda_set.runtime_representation())
            }
            _ => false,
        }
    }

    fn from_layout<'a, 'ctx, 'env>(env: &Env<'a, 'ctx, 'env>, layout: &Layout<'a>) -> Self {
        if Self::roc_return_by_pointer(env.target_info, *layout) {
            RocReturn::ByPointer
        } else {
            RocReturn::Return
        }
    }
}

#[derive(Debug)]
pub enum CCReturn {
    /// Return as normal
    Return,
    /// require an extra argument, a pointer
    /// where the result is written into
    /// returns void
    ByPointer,
    /// The return type is zero-sized
    Void,
}

impl CCReturn {
    fn to_signature<'a, 'ctx, 'env>(
        &self,
        env: &Env<'a, 'ctx, 'env>,
        return_type: BasicTypeEnum<'ctx>,
        argument_types: &[BasicTypeEnum<'ctx>],
    ) -> FunctionType<'ctx> {
        match self {
            CCReturn::ByPointer => {
                // turn the output type into a pointer type. Make it the first argument to the function
                let output_type = return_type.ptr_type(AddressSpace::Generic);
                let mut arguments: Vec<'_, BasicTypeEnum> =
                    bumpalo::vec![in env.arena; output_type.into()];
                arguments.extend(argument_types);

                let arguments = function_arguments(env, &arguments);
                env.context.void_type().fn_type(&arguments, false)
            }
            CCReturn::Return => {
                let arguments = function_arguments(env, argument_types);
                return_type.fn_type(&arguments, false)
            }
            CCReturn::Void => {
                let arguments = function_arguments(env, argument_types);
                env.context.void_type().fn_type(&arguments, false)
            }
        }
    }
}

/// According to the C ABI, how should we return a value with the given layout?
pub fn to_cc_return<'a, 'ctx, 'env>(env: &Env<'a, 'ctx, 'env>, layout: &Layout<'a>) -> CCReturn {
    let return_size = layout.stack_size(env.target_info);
    let pass_result_by_pointer = return_size > 2 * env.target_info.ptr_width() as u32;

    if return_size == 0 {
        CCReturn::Void
    } else if pass_result_by_pointer {
        CCReturn::ByPointer
    } else {
        CCReturn::Return
    }
}

fn function_arguments<'a, 'ctx, 'env>(
    env: &Env<'a, 'ctx, 'env>,
    arguments: &[BasicTypeEnum<'ctx>],
) -> Vec<'a, BasicMetadataTypeEnum<'ctx>> {
    let it = arguments.iter().map(|x| (*x).into());
    Vec::from_iter_in(it, env.arena)
}

fn build_foreign_symbol<'a, 'ctx, 'env>(
    env: &Env<'a, 'ctx, 'env>,
    scope: &mut Scope<'a, 'ctx>,
    foreign: &roc_module::ident::ForeignSymbol,
    argument_symbols: &[Symbol],
    ret_layout: &Layout<'a>,
) -> BasicValueEnum<'ctx> {
    let builder = env.builder;
    let context = env.context;

    let fastcc_function_name = format!("{}_fastcc_wrapper", foreign.as_str());

    let (fastcc_function, arguments) = match env.module.get_function(fastcc_function_name.as_str())
    {
        Some(function_value) => {
            let mut arguments = Vec::with_capacity_in(argument_symbols.len(), env.arena);

            for symbol in argument_symbols {
                let (value, _) = load_symbol_and_layout(scope, symbol);

                arguments.push(value);
            }

            (function_value, arguments)
        }
        None => {
            // Here we build two functions:
            //
            // - an C_CALL_CONV extern that will be provided by the host, e.g. `roc_fx_putLine`
            //      This is just a type signature that we make available to the linker,
            //      and can use in the wrapper
            // - a FAST_CALL_CONV wrapper that we make here, e.g. `roc_fx_putLine_fastcc_wrapper`

            let return_type = basic_type_from_layout(env, ret_layout);
            let roc_return = RocReturn::from_layout(env, ret_layout);
            let cc_return = to_cc_return(env, ret_layout);

            let mut cc_argument_types =
                Vec::with_capacity_in(argument_symbols.len() + 1, env.arena);
            let mut fastcc_argument_types =
                Vec::with_capacity_in(argument_symbols.len(), env.arena);
            let mut arguments = Vec::with_capacity_in(argument_symbols.len(), env.arena);

            for symbol in argument_symbols {
                let (value, layout) = load_symbol_and_layout(scope, symbol);

                cc_argument_types.push(to_cc_type(env, layout));

                let basic_type = argument_type_from_layout(env, layout);
                fastcc_argument_types.push(basic_type);

                arguments.push(value);
            }

            let cc_type = cc_return.to_signature(env, return_type, cc_argument_types.as_slice());
            let cc_function = get_foreign_symbol(env, foreign.clone(), cc_type);

            let fastcc_type = match roc_return {
                RocReturn::Return => {
                    return_type.fn_type(&function_arguments(env, &fastcc_argument_types), false)
                }
                RocReturn::ByPointer => {
                    fastcc_argument_types.push(return_type.ptr_type(AddressSpace::Generic).into());
                    env.context
                        .void_type()
                        .fn_type(&function_arguments(env, &fastcc_argument_types), false)
                }
            };

            let fastcc_function = add_func(
                env.module,
                &fastcc_function_name,
                fastcc_type,
                Linkage::Internal,
                FAST_CALL_CONV,
            );

            let old = builder.get_insert_block().unwrap();

            let entry = context.append_basic_block(fastcc_function, "entry");
            {
                builder.position_at_end(entry);

                let mut fastcc_parameters = fastcc_function.get_params();
                let mut cc_arguments =
                    Vec::with_capacity_in(fastcc_parameters.len() + 1, env.arena);

                let return_pointer = match roc_return {
                    RocReturn::Return => env.builder.build_alloca(return_type, "return_value"),
                    RocReturn::ByPointer => fastcc_parameters.pop().unwrap().into_pointer_value(),
                };

                if let CCReturn::ByPointer = cc_return {
                    cc_arguments.push(return_pointer.into());
                }

                let it = fastcc_parameters.into_iter().zip(cc_argument_types.iter());
                for (param, cc_type) in it {
                    if param.get_type() == *cc_type {
                        cc_arguments.push(param.into());
                    } else {
                        // not pretty, but seems to cover all our current case
                        if cc_type.is_pointer_type() && !param.get_type().is_pointer_type() {
                            // we need to pass this value by-reference; put it into an alloca
                            // and bitcast the reference

                            let param_alloca =
                                env.builder.build_alloca(param.get_type(), "param_alloca");
                            env.builder.build_store(param_alloca, param);

                            let as_cc_type = env.builder.build_bitcast(
                                param_alloca,
                                cc_type.into_pointer_type(),
                                "to_cc_type_ptr",
                            );

                            cc_arguments.push(as_cc_type.into());
                        } else {
                            // eprintln!("C type: {:?}", cc_type);
                            // eprintln!("Fastcc type: {:?}", param.get_type());
                            // todo!("C <-> Fastcc interaction that we haven't seen before")

                            let as_cc_type = env.builder.build_pointer_cast(
                                param.into_pointer_value(),
                                cc_type.into_pointer_type(),
                                "to_cc_type_ptr",
                            );
                            cc_arguments.push(as_cc_type.into());
                        }
                    }
                }

                let call = env.builder.build_call(cc_function, &cc_arguments, "tmp");
                call.set_call_convention(C_CALL_CONV);

                match roc_return {
                    RocReturn::Return => {
                        let return_value = match cc_return {
                            CCReturn::Return => call.try_as_basic_value().left().unwrap(),

                            CCReturn::ByPointer => {
                                env.builder.build_load(return_pointer, "read_result")
                            }
                            CCReturn::Void => return_type.const_zero(),
                        };

                        builder.build_return(Some(&return_value));
                    }
                    RocReturn::ByPointer => {
                        debug_assert!(matches!(cc_return, CCReturn::ByPointer));

                        builder.build_return(None);
                    }
                }
            }

            builder.position_at_end(old);

            (fastcc_function, arguments)
        }
    };

    call_roc_function(env, fastcc_function, ret_layout, &arguments)
}

fn throw_on_overflow<'a, 'ctx, 'env>(
    env: &Env<'a, 'ctx, 'env>,
    parent: FunctionValue<'ctx>,
    result: StructValue<'ctx>, // of the form { value: T, has_overflowed: bool }
    message: &str,
) -> BasicValueEnum<'ctx> {
    let bd = env.builder;
    let context = env.context;

    let has_overflowed = bd.build_extract_value(result, 1, "has_overflowed").unwrap();

    let condition = bd.build_int_compare(
        IntPredicate::EQ,
        has_overflowed.into_int_value(),
        context.bool_type().const_zero(),
        "has_not_overflowed",
    );

    let then_block = context.append_basic_block(parent, "then_block");
    let throw_block = context.append_basic_block(parent, "throw_block");

    bd.build_conditional_branch(condition, then_block, throw_block);

    bd.position_at_end(throw_block);

    throw_exception(env, message);

    bd.position_at_end(then_block);

    bd.build_extract_value(result, 0, "operation_result")
        .unwrap()
}

fn intwidth_from_layout(layout: Layout<'_>) -> IntWidth {
    match layout {
        Layout::Builtin(Builtin::Int(int_width)) => int_width,

        _ => unreachable!(),
    }
}

fn build_int_binop<'a, 'ctx, 'env>(
    env: &Env<'a, 'ctx, 'env>,
    parent: FunctionValue<'ctx>,
    int_width: IntWidth,
    lhs: IntValue<'ctx>,
    rhs: IntValue<'ctx>,
    op: LowLevel,
) -> BasicValueEnum<'ctx> {
    use inkwell::IntPredicate::*;
    use roc_module::low_level::LowLevel::*;

    let bd = env.builder;

    match op {
        NumAdd => {
            let result = env
                .call_intrinsic(
                    &LLVM_ADD_WITH_OVERFLOW[int_width],
                    &[lhs.into(), rhs.into()],
                )
                .into_struct_value();

            throw_on_overflow(env, parent, result, "integer addition overflowed!")
        }
        NumAddWrap => bd.build_int_add(lhs, rhs, "add_int_wrap").into(),
        NumAddChecked => env.call_intrinsic(
            &LLVM_ADD_WITH_OVERFLOW[int_width],
            &[lhs.into(), rhs.into()],
        ),
        NumAddSaturated => {
            env.call_intrinsic(&LLVM_ADD_SATURATED[int_width], &[lhs.into(), rhs.into()])
        }
        NumSub => {
            let result = env
                .call_intrinsic(
                    &LLVM_SUB_WITH_OVERFLOW[int_width],
                    &[lhs.into(), rhs.into()],
                )
                .into_struct_value();

            throw_on_overflow(env, parent, result, "integer subtraction overflowed!")
        }
        NumSubWrap => bd.build_int_sub(lhs, rhs, "sub_int").into(),
        NumSubChecked => env.call_intrinsic(
            &LLVM_SUB_WITH_OVERFLOW[int_width],
            &[lhs.into(), rhs.into()],
        ),
        NumSubSaturated => {
            env.call_intrinsic(&LLVM_SUB_SATURATED[int_width], &[lhs.into(), rhs.into()])
        }
        NumMul => {
            let result = env
                .call_intrinsic(
                    &LLVM_MUL_WITH_OVERFLOW[int_width],
                    &[lhs.into(), rhs.into()],
                )
                .into_struct_value();

            throw_on_overflow(env, parent, result, "integer multiplication overflowed!")
        }
        NumMulWrap => bd.build_int_mul(lhs, rhs, "mul_int").into(),
        NumMulChecked => env.call_intrinsic(
            &LLVM_MUL_WITH_OVERFLOW[int_width],
            &[lhs.into(), rhs.into()],
        ),
        NumGt => bd.build_int_compare(SGT, lhs, rhs, "int_gt").into(),
        NumGte => bd.build_int_compare(SGE, lhs, rhs, "int_gte").into(),
        NumLt => bd.build_int_compare(SLT, lhs, rhs, "int_lt").into(),
        NumLte => bd.build_int_compare(SLE, lhs, rhs, "int_lte").into(),
        NumRemUnchecked => {
            if int_width.is_signed() {
                bd.build_int_signed_rem(lhs, rhs, "rem_int").into()
            } else {
                bd.build_int_unsigned_rem(lhs, rhs, "rem_uint").into()
            }
        }
        NumIsMultipleOf => {
            // this builds the following construct
            //
            //    if (rhs == 0 || rhs == -1) {
            //        // lhs is a multiple of rhs iff
            //        //
            //        // - rhs == -1
            //        // - both rhs and lhs are 0
            //        //
            //        // the -1 case is important for overflow reasons `isize::MIN % -1` crashes in rust
            //        (rhs == -1) || (lhs == 0)
            //    } else {
            //        let rem = lhs % rhs;
            //        rem == 0
            //    }
            //
            // NOTE we'd like the branches to be swapped for better branch prediction,
            // but llvm normalizes to the above ordering in -O3
            let zero = rhs.get_type().const_zero();
            let neg_1 = rhs.get_type().const_int(-1i64 as u64, false);

            let special_block = env.context.append_basic_block(parent, "special_block");
            let default_block = env.context.append_basic_block(parent, "default_block");
            let cont_block = env.context.append_basic_block(parent, "branchcont");

            bd.build_switch(
                rhs,
                default_block,
                &[(zero, special_block), (neg_1, special_block)],
            );

            let condition_rem = {
                bd.position_at_end(default_block);

                let rem = bd.build_int_signed_rem(lhs, rhs, "int_rem");
                let result = bd.build_int_compare(IntPredicate::EQ, rem, zero, "is_zero_rem");

                bd.build_unconditional_branch(cont_block);
                result
            };

            let condition_special = {
                bd.position_at_end(special_block);

                let is_zero = bd.build_int_compare(IntPredicate::EQ, lhs, zero, "is_zero_lhs");
                let is_neg_one =
                    bd.build_int_compare(IntPredicate::EQ, rhs, neg_1, "is_neg_one_rhs");

                let result = bd.build_or(is_neg_one, is_zero, "cond");

                bd.build_unconditional_branch(cont_block);

                result
            };

            {
                bd.position_at_end(cont_block);

                let phi = bd.build_phi(env.context.bool_type(), "branch");

                phi.add_incoming(&[
                    (&condition_rem, default_block),
                    (&condition_special, special_block),
                ]);

                phi.as_basic_value()
            }
        }
        NumPowInt => call_bitcode_fn(
            env,
            &[lhs.into(), rhs.into()],
            &bitcode::NUM_POW_INT[int_width],
        ),
        NumDivUnchecked => {
            if int_width.is_signed() {
                bd.build_int_signed_div(lhs, rhs, "div_int").into()
            } else {
                bd.build_int_unsigned_div(lhs, rhs, "div_uint").into()
            }
        }
        NumDivCeilUnchecked => call_bitcode_fn(
            env,
            &[lhs.into(), rhs.into()],
            &bitcode::NUM_DIV_CEIL[int_width],
        ),
        NumBitwiseAnd => bd.build_and(lhs, rhs, "int_bitwise_and").into(),
        NumBitwiseXor => bd.build_xor(lhs, rhs, "int_bitwise_xor").into(),
        NumBitwiseOr => bd.build_or(lhs, rhs, "int_bitwise_or").into(),
        NumShiftLeftBy => {
            // NOTE arguments are flipped;
            // we write `assert_eq!(0b0000_0001 << 0, 0b0000_0001);`
            // as `Num.shiftLeftBy 0 0b0000_0001
            bd.build_left_shift(rhs, lhs, "int_shift_left").into()
        }
        NumShiftRightBy => {
            // NOTE arguments are flipped;
            bd.build_right_shift(rhs, lhs, true, "int_shift_right")
                .into()
        }
        NumShiftRightZfBy => {
            // NOTE arguments are flipped;
            bd.build_right_shift(rhs, lhs, false, "int_shift_right_zf")
                .into()
        }

        _ => {
            unreachable!("Unrecognized int binary operation: {:?}", op);
        }
    }
}

pub fn build_num_binop<'a, 'ctx, 'env>(
    env: &Env<'a, 'ctx, 'env>,
    parent: FunctionValue<'ctx>,
    lhs_arg: BasicValueEnum<'ctx>,
    lhs_layout: &Layout<'a>,
    rhs_arg: BasicValueEnum<'ctx>,
    rhs_layout: &Layout<'a>,
    op: LowLevel,
) -> BasicValueEnum<'ctx> {
    match (lhs_layout, rhs_layout) {
        (Layout::Builtin(lhs_builtin), Layout::Builtin(rhs_builtin))
            if lhs_builtin == rhs_builtin =>
        {
            use roc_mono::layout::Builtin::*;

            match lhs_builtin {
                Int(int_width) => build_int_binop(
                    env,
                    parent,
                    *int_width,
                    lhs_arg.into_int_value(),
                    rhs_arg.into_int_value(),
                    op,
                ),

                Float(float_width) => build_float_binop(
                    env,
                    parent,
                    *float_width,
                    lhs_arg.into_float_value(),
                    rhs_arg.into_float_value(),
                    op,
                ),

                Decimal => {
                    build_dec_binop(env, parent, lhs_arg, lhs_layout, rhs_arg, rhs_layout, op)
                }
                _ => {
                    unreachable!("Compiler bug: tried to run numeric operation {:?} on invalid builtin layout: ({:?})", op, lhs_layout);
                }
            }
        }
        _ => {
            unreachable!("Compiler bug: tried to run numeric operation {:?} on invalid layouts. The 2 layouts were: ({:?}) and ({:?})", op, lhs_layout, rhs_layout);
        }
    }
}

fn build_float_binop<'a, 'ctx, 'env>(
    env: &Env<'a, 'ctx, 'env>,
    parent: FunctionValue<'ctx>,
    float_width: FloatWidth,
    lhs: FloatValue<'ctx>,
    rhs: FloatValue<'ctx>,
    op: LowLevel,
) -> BasicValueEnum<'ctx> {
    use inkwell::FloatPredicate::*;
    use roc_module::low_level::LowLevel::*;

    let bd = env.builder;

    match op {
        NumAdd => {
            let builder = env.builder;
            let context = env.context;

            let result = bd.build_float_add(lhs, rhs, "add_float");

            let is_finite =
                call_bitcode_fn(env, &[result.into()], &bitcode::NUM_IS_FINITE[float_width])
                    .into_int_value();

            let then_block = context.append_basic_block(parent, "then_block");
            let throw_block = context.append_basic_block(parent, "throw_block");

            builder.build_conditional_branch(is_finite, then_block, throw_block);

            builder.position_at_end(throw_block);

            throw_exception(env, "float addition overflowed!");

            builder.position_at_end(then_block);

            result.into()
        }
        NumAddChecked => {
            let context = env.context;

            let result = bd.build_float_add(lhs, rhs, "add_float");

            let is_finite =
                call_bitcode_fn(env, &[result.into()], &bitcode::NUM_IS_FINITE[float_width])
                    .into_int_value();
            let is_infinite = bd.build_not(is_finite, "negate");

            let struct_type = context.struct_type(
                &[context.f64_type().into(), context.bool_type().into()],
                false,
            );

            let struct_value = {
                let v1 = struct_type.const_zero();
                let v2 = bd.build_insert_value(v1, result, 0, "set_result").unwrap();
                let v3 = bd
                    .build_insert_value(v2, is_infinite, 1, "set_is_infinite")
                    .unwrap();

                v3.into_struct_value()
            };

            struct_value.into()
        }
        NumAddWrap => unreachable!("wrapping addition is not defined on floats"),
        NumSub => {
            let builder = env.builder;
            let context = env.context;

            let result = bd.build_float_sub(lhs, rhs, "sub_float");

            let is_finite =
                call_bitcode_fn(env, &[result.into()], &bitcode::NUM_IS_FINITE[float_width])
                    .into_int_value();

            let then_block = context.append_basic_block(parent, "then_block");
            let throw_block = context.append_basic_block(parent, "throw_block");

            builder.build_conditional_branch(is_finite, then_block, throw_block);

            builder.position_at_end(throw_block);

            throw_exception(env, "float subtraction overflowed!");

            builder.position_at_end(then_block);

            result.into()
        }
        NumSubChecked => {
            let context = env.context;

            let result = bd.build_float_sub(lhs, rhs, "sub_float");

            let is_finite =
                call_bitcode_fn(env, &[result.into()], &bitcode::NUM_IS_FINITE[float_width])
                    .into_int_value();
            let is_infinite = bd.build_not(is_finite, "negate");

            let struct_type = context.struct_type(
                &[context.f64_type().into(), context.bool_type().into()],
                false,
            );

            let struct_value = {
                let v1 = struct_type.const_zero();
                let v2 = bd.build_insert_value(v1, result, 0, "set_result").unwrap();
                let v3 = bd
                    .build_insert_value(v2, is_infinite, 1, "set_is_infinite")
                    .unwrap();

                v3.into_struct_value()
            };

            struct_value.into()
        }
        NumSubWrap => unreachable!("wrapping subtraction is not defined on floats"),
        NumMul => {
            let builder = env.builder;
            let context = env.context;

            let result = bd.build_float_mul(lhs, rhs, "mul_float");

            let is_finite =
                call_bitcode_fn(env, &[result.into()], &bitcode::NUM_IS_FINITE[float_width])
                    .into_int_value();

            let then_block = context.append_basic_block(parent, "then_block");
            let throw_block = context.append_basic_block(parent, "throw_block");

            builder.build_conditional_branch(is_finite, then_block, throw_block);

            builder.position_at_end(throw_block);

            throw_exception(env, "float multiplication overflowed!");

            builder.position_at_end(then_block);

            result.into()
        }
        NumMulChecked => {
            let context = env.context;

            let result = bd.build_float_mul(lhs, rhs, "mul_float");

            let is_finite =
                call_bitcode_fn(env, &[result.into()], &bitcode::NUM_IS_FINITE[float_width])
                    .into_int_value();
            let is_infinite = bd.build_not(is_finite, "negate");

            let struct_type = context.struct_type(
                &[context.f64_type().into(), context.bool_type().into()],
                false,
            );

            let struct_value = {
                let v1 = struct_type.const_zero();
                let v2 = bd.build_insert_value(v1, result, 0, "set_result").unwrap();
                let v3 = bd
                    .build_insert_value(v2, is_infinite, 1, "set_is_infinite")
                    .unwrap();

                v3.into_struct_value()
            };

            struct_value.into()
        }
        NumMulWrap => unreachable!("wrapping multiplication is not defined on floats"),
        NumGt => bd.build_float_compare(OGT, lhs, rhs, "float_gt").into(),
        NumGte => bd.build_float_compare(OGE, lhs, rhs, "float_gte").into(),
        NumLt => bd.build_float_compare(OLT, lhs, rhs, "float_lt").into(),
        NumLte => bd.build_float_compare(OLE, lhs, rhs, "float_lte").into(),
        NumRemUnchecked => bd.build_float_rem(lhs, rhs, "rem_float").into(),
        NumDivUnchecked => bd.build_float_div(lhs, rhs, "div_float").into(),
        NumPow => env.call_intrinsic(&LLVM_POW[float_width], &[lhs.into(), rhs.into()]),
        _ => {
            unreachable!("Unrecognized int binary operation: {:?}", op);
        }
    }
}

fn build_dec_binop<'a, 'ctx, 'env>(
    env: &Env<'a, 'ctx, 'env>,
    parent: FunctionValue<'ctx>,
    lhs: BasicValueEnum<'ctx>,
    _lhs_layout: &Layout<'a>,
    rhs: BasicValueEnum<'ctx>,
    _rhs_layout: &Layout<'a>,
    op: LowLevel,
) -> BasicValueEnum<'ctx> {
    use roc_module::low_level::LowLevel::*;

    match op {
        NumAddChecked => call_bitcode_fn(env, &[lhs, rhs], bitcode::DEC_ADD_WITH_OVERFLOW),
        NumSubChecked => call_bitcode_fn(env, &[lhs, rhs], bitcode::DEC_SUB_WITH_OVERFLOW),
        NumMulChecked => call_bitcode_fn(env, &[lhs, rhs], bitcode::DEC_MUL_WITH_OVERFLOW),
        NumAdd => build_dec_binop_throw_on_overflow(
            env,
            parent,
            bitcode::DEC_ADD_WITH_OVERFLOW,
            lhs,
            rhs,
            "decimal addition overflowed",
        ),
        NumSub => build_dec_binop_throw_on_overflow(
            env,
            parent,
            bitcode::DEC_SUB_WITH_OVERFLOW,
            lhs,
            rhs,
            "decimal subtraction overflowed",
        ),
        NumMul => build_dec_binop_throw_on_overflow(
            env,
            parent,
            bitcode::DEC_MUL_WITH_OVERFLOW,
            lhs,
            rhs,
            "decimal multiplication overflowed",
        ),
        NumDivUnchecked => call_bitcode_fn(env, &[lhs, rhs], bitcode::DEC_DIV),
        _ => {
            unreachable!("Unrecognized int binary operation: {:?}", op);
        }
    }
}

fn build_dec_binop_throw_on_overflow<'a, 'ctx, 'env>(
    env: &Env<'a, 'ctx, 'env>,
    parent: FunctionValue<'ctx>,
    operation: &str,
    lhs: BasicValueEnum<'ctx>,
    rhs: BasicValueEnum<'ctx>,
    message: &str,
) -> BasicValueEnum<'ctx> {
    let overflow_type = crate::llvm::convert::zig_with_overflow_roc_dec(env);

    let result_ptr = env.builder.build_alloca(overflow_type, "result_ptr");
    call_void_bitcode_fn(env, &[result_ptr.into(), lhs, rhs], operation);

    let result = env
        .builder
        .build_load(result_ptr, "load_overflow")
        .into_struct_value();

    let value = throw_on_overflow(env, parent, result, message).into_struct_value();

    env.builder.build_extract_value(value, 0, "num").unwrap()
}

fn int_type_signed_min(int_type: IntType) -> IntValue {
    let width = int_type.get_bit_width();

    debug_assert!(width <= 128);
    let shift = 128 - width as usize;

    if shift < 64 {
        let min = i128::MIN >> shift;
        let a = min as u64;
        let b = (min >> 64) as u64;

        int_type.const_int_arbitrary_precision(&[b, a])
    } else {
        int_type.const_int((i128::MIN >> shift) as u64, false)
    }
}

fn build_int_unary_op<'a, 'ctx, 'env>(
    env: &Env<'a, 'ctx, 'env>,
    arg: IntValue<'ctx>,
    arg_width: IntWidth,
    arg_int_type: IntType<'ctx>,
    op: LowLevel,
    return_layout: &Layout<'a>,
) -> BasicValueEnum<'ctx> {
    use roc_module::low_level::LowLevel::*;

    let bd = env.builder;

    match op {
        NumNeg => {
            // integer abs overflows when applied to the minimum value of a signed type
            int_neg_raise_on_overflow(env, arg, arg_int_type)
        }
        NumAbs => {
            // integer abs overflows when applied to the minimum value of a signed type
            int_abs_raise_on_overflow(env, arg, arg_int_type)
        }
        NumToFloat => {
            // This is an Int, so we need to convert it.

            let target_float_type = match return_layout {
                Layout::Builtin(Builtin::Float(float_width)) => {
                    convert::float_type_from_float_width(env, *float_width)
                }
                _ => internal_error!("There can only be floats here!"),
            };

            bd.build_cast(
                InstructionOpcode::SIToFP,
                arg,
                target_float_type,
                "i64_to_f64",
            )
        }
        NumToIntChecked => {
            // return_layout : Result N [ OutOfBounds ]* ~ { result: N, out_of_bounds: bool }

            let target_int_width = match return_layout {
                Layout::Struct { field_layouts, .. } if field_layouts.len() == 2 => {
                    debug_assert!(matches!(field_layouts[1], Layout::Builtin(Builtin::Bool)));
                    match field_layouts[0] {
                        Layout::Builtin(Builtin::Int(iw)) => iw,
                        layout => internal_error!(
                            "There can only be an int layout here, found {:?}!",
                            layout
                        ),
                    }
                }
                layout => internal_error!(
                    "There can only be a result layout here, found {:?}!",
                    layout
                ),
            };

            let arg_always_fits_in_target = (arg_width.stack_size() < target_int_width.stack_size()
                && (
                    // If the arg is unsigned, it will always fit in either a signed or unsigned
                    // int of a larger width.
                    !arg_width.is_signed()
                    ||
                    // Otherwise if the arg is signed, it will always fit in a signed int of a
                    // larger width.
                    (target_int_width.is_signed() )
                )                )
                || // Or if the two types are the same, they trivially fit.
                arg_width == target_int_width;

            if arg_always_fits_in_target {
                // This is guaranteed to succeed so we can just make it an int cast and let LLVM
                // optimize it away.
                let target_int_type = convert::int_type_from_int_width(env, target_int_width);
                let target_int_val: BasicValueEnum<'ctx> = env
                    .builder
                    .build_int_cast_sign_flag(
                        arg,
                        target_int_type,
                        target_int_width.is_signed(),
                        "int_cast",
                    )
                    .into();

                let return_type =
                    convert::basic_type_from_layout(env, return_layout).into_struct_type();
                let r = return_type.const_zero();
                let r = bd
                    .build_insert_value(r, target_int_val, 0, "converted_int")
                    .unwrap();
                let r = bd
                    .build_insert_value(r, env.context.bool_type().const_zero(), 1, "out_of_bounds")
                    .unwrap();

                r.into_struct_value().into()
            } else {
                let bitcode_fn = if !arg_width.is_signed() {
                    // We are trying to convert from unsigned to signed/unsigned of same or lesser width, e.g.
                    // u16 -> i16, u16 -> i8, or u16 -> u8. We only need to check that the argument
                    // value fits in the MAX target type value.
                    &bitcode::NUM_INT_TO_INT_CHECKING_MAX[target_int_width][arg_width]
                } else {
                    // We are trying to convert from signed to signed/unsigned of same or lesser width, e.g.
                    // i16 -> u16, i16 -> i8, or i16 -> u8. We need to check that the argument value fits in
                    // the MAX and MIN target type.
                    &bitcode::NUM_INT_TO_INT_CHECKING_MAX_AND_MIN[target_int_width][arg_width]
                };

                call_bitcode_fn_fixing_for_convention(env, &[arg.into()], return_layout, bitcode_fn)
            }
        }
        _ => {
            unreachable!("Unrecognized int unary operation: {:?}", op);
        }
    }
}

fn int_neg_raise_on_overflow<'a, 'ctx, 'env>(
    env: &Env<'a, 'ctx, 'env>,
    arg: IntValue<'ctx>,
    int_type: IntType<'ctx>,
) -> BasicValueEnum<'ctx> {
    let builder = env.builder;

    let min_val = int_type_signed_min(int_type);
    let condition = builder.build_int_compare(IntPredicate::EQ, arg, min_val, "is_min_val");

    let block = env.builder.get_insert_block().expect("to be in a function");
    let parent = block.get_parent().expect("to be in a function");
    let then_block = env.context.append_basic_block(parent, "then");
    let else_block = env.context.append_basic_block(parent, "else");

    env.builder
        .build_conditional_branch(condition, then_block, else_block);

    builder.position_at_end(then_block);

    throw_exception(
        env,
        "integer negation overflowed because its argument is the minimum value",
    );

    builder.position_at_end(else_block);

    builder.build_int_neg(arg, "negate_int").into()
}

fn int_abs_raise_on_overflow<'a, 'ctx, 'env>(
    env: &Env<'a, 'ctx, 'env>,
    arg: IntValue<'ctx>,
    int_type: IntType<'ctx>,
) -> BasicValueEnum<'ctx> {
    let builder = env.builder;

    let min_val = int_type_signed_min(int_type);
    let condition = builder.build_int_compare(IntPredicate::EQ, arg, min_val, "is_min_val");

    let block = env.builder.get_insert_block().expect("to be in a function");
    let parent = block.get_parent().expect("to be in a function");
    let then_block = env.context.append_basic_block(parent, "then");
    let else_block = env.context.append_basic_block(parent, "else");

    env.builder
        .build_conditional_branch(condition, then_block, else_block);

    builder.position_at_end(then_block);

    throw_exception(
        env,
        "integer absolute overflowed because its argument is the minimum value",
    );

    builder.position_at_end(else_block);

    int_abs_with_overflow(env, arg, int_type)
}

fn int_abs_with_overflow<'a, 'ctx, 'env>(
    env: &Env<'a, 'ctx, 'env>,
    arg: IntValue<'ctx>,
    int_type: IntType<'ctx>,
) -> BasicValueEnum<'ctx> {
    // This is how libc's abs() is implemented - it uses no branching!
    //
    //     abs = \arg ->
    //         shifted = arg >>> 63
    //
    //         (xor arg shifted) - shifted

    let bd = env.builder;
    let ctx = env.context;
    let shifted_name = "abs_shift_right";
    let shifted_alloca = {
        let bits_to_shift = int_type.get_bit_width() as u64 - 1;
        let shift_val = ctx.i64_type().const_int(bits_to_shift, false);
        let shifted = bd.build_right_shift(arg, shift_val, true, shifted_name);
        let alloca = bd.build_alloca(int_type, "#int_abs_help");

        // shifted = arg >>> 63
        bd.build_store(alloca, shifted);

        alloca
    };

    let xored_arg = bd.build_xor(
        arg,
        bd.build_load(shifted_alloca, shifted_name).into_int_value(),
        "xor_arg_shifted",
    );

    BasicValueEnum::IntValue(bd.build_int_sub(
        xored_arg,
        bd.build_load(shifted_alloca, shifted_name).into_int_value(),
        "sub_xored_shifted",
    ))
}

fn build_float_unary_op<'a, 'ctx, 'env>(
    env: &Env<'a, 'ctx, 'env>,
    layout: &Layout<'a>,
    arg: FloatValue<'ctx>,
    op: LowLevel,
    float_width: FloatWidth, // arg width
) -> BasicValueEnum<'ctx> {
    use roc_module::low_level::LowLevel::*;

    let bd = env.builder;

    // TODO: Handle different sized floats
    match op {
        NumNeg => bd.build_float_neg(arg, "negate_float").into(),
        NumAbs => env.call_intrinsic(&LLVM_FABS[float_width], &[arg.into()]),
        NumSqrtUnchecked => env.call_intrinsic(&LLVM_SQRT[float_width], &[arg.into()]),
        NumLogUnchecked => env.call_intrinsic(&LLVM_LOG[float_width], &[arg.into()]),
        NumToFloat => {
            let return_width = match layout {
                Layout::Builtin(Builtin::Float(return_width)) => *return_width,
                _ => internal_error!("Layout for returning is not Float : {:?}", layout),
            };
            match (float_width, return_width) {
                (FloatWidth::F32, FloatWidth::F32) => arg.into(),
                (FloatWidth::F32, FloatWidth::F64) => bd.build_cast(
                    InstructionOpcode::FPExt,
                    arg,
                    env.context.f64_type(),
                    "f32_to_f64",
                ),
                (FloatWidth::F64, FloatWidth::F32) => bd.build_cast(
                    InstructionOpcode::FPTrunc,
                    arg,
                    env.context.f32_type(),
                    "f64_to_f32",
                ),
                (FloatWidth::F64, FloatWidth::F64) => arg.into(),
                (FloatWidth::F128, FloatWidth::F128) => arg.into(),
                (FloatWidth::F128, _) => {
                    unimplemented!("I cannot handle F128 with Num.toFloat yet")
                }
                (_, FloatWidth::F128) => {
                    unimplemented!("I cannot handle F128 with Num.toFloat yet")
                }
            }
        }
        NumCeiling => env.builder.build_cast(
            InstructionOpcode::FPToSI,
            env.call_intrinsic(&LLVM_CEILING[float_width], &[arg.into()]),
            env.context.i64_type(),
            "num_ceiling",
        ),
        NumFloor => env.builder.build_cast(
            InstructionOpcode::FPToSI,
            env.call_intrinsic(&LLVM_FLOOR[float_width], &[arg.into()]),
            env.context.i64_type(),
            "num_floor",
        ),
        NumIsFinite => call_bitcode_fn(env, &[arg.into()], &bitcode::NUM_IS_FINITE[float_width]),
        NumRound => call_bitcode_fn(env, &[arg.into()], &bitcode::NUM_ROUND[float_width]),

        // trigonometry
        NumSin => env.call_intrinsic(&LLVM_SIN[float_width], &[arg.into()]),
        NumCos => env.call_intrinsic(&LLVM_COS[float_width], &[arg.into()]),

        NumAtan => call_bitcode_fn(env, &[arg.into()], &bitcode::NUM_ATAN[float_width]),
        NumAcos => call_bitcode_fn(env, &[arg.into()], &bitcode::NUM_ACOS[float_width]),
        NumAsin => call_bitcode_fn(env, &[arg.into()], &bitcode::NUM_ASIN[float_width]),

        _ => {
            unreachable!("Unrecognized int unary operation: {:?}", op);
        }
    }
}

fn define_global_str_literal_ptr<'a, 'ctx, 'env>(
    env: &Env<'a, 'ctx, 'env>,
    message: &str,
) -> PointerValue<'ctx> {
    let global = define_global_str_literal(env, message);

    let ptr = env
        .builder
        .build_bitcast(
            global,
            env.context.i8_type().ptr_type(AddressSpace::Generic),
            "to_opaque",
        )
        .into_pointer_value();

    // a pointer to the first actual data (skipping over the refcount)
    let ptr = unsafe {
        env.builder.build_in_bounds_gep(
            ptr,
            &[env
                .ptr_int()
                .const_int(env.target_info.ptr_width() as u64, false)],
            "get_rc_ptr",
        )
    };

    ptr
}

fn define_global_str_literal<'a, 'ctx, 'env>(
    env: &Env<'a, 'ctx, 'env>,
    message: &str,
) -> inkwell::values::GlobalValue<'ctx> {
    let module = env.module;

    // hash the name so we don't re-define existing messages
    let name = {
        use std::collections::hash_map::DefaultHasher;
        use std::hash::{Hash, Hasher};

        let mut hasher = DefaultHasher::new();
        message.hash(&mut hasher);
        let hash = hasher.finish();

        format!("_str_literal_{}", hash)
    };

    match module.get_global(&name) {
        Some(current) => current,

        None => {
            let size = message.bytes().len() + env.target_info.ptr_width() as usize;
            let mut bytes = Vec::with_capacity_in(size, env.arena);

            // insert NULL bytes for the refcount
            for _ in 0..env.target_info.ptr_width() as usize {
                bytes.push(env.context.i8_type().const_zero());
            }

            // then add the data bytes
            for b in message.bytes() {
                bytes.push(env.context.i8_type().const_int(b as u64, false));
            }

            // use None for the address space (e.g. Const does not work)
            let typ = env.context.i8_type().array_type(bytes.len() as u32);
            let global = module.add_global(typ, None, &name);

            global.set_initializer(&env.context.i8_type().const_array(bytes.into_bump_slice()));

            // mimic the `global_string` function; we cannot use it directly because it assumes
            // strings are NULL-terminated, which means we can't store the refcount (which is 8
            // NULL bytes)
            global.set_constant(true);
            global.set_alignment(env.target_info.ptr_width() as u32);
            global.set_unnamed_addr(true);
            global.set_linkage(inkwell::module::Linkage::Private);

            global
        }
    }
}

fn define_global_error_str<'a, 'ctx, 'env>(
    env: &Env<'a, 'ctx, 'env>,
    message: &str,
) -> inkwell::values::GlobalValue<'ctx> {
    let module = env.module;

    // hash the name so we don't re-define existing messages
    let name = {
        use std::collections::hash_map::DefaultHasher;
        use std::hash::{Hash, Hasher};

        let mut hasher = DefaultHasher::new();
        message.hash(&mut hasher);
        let hash = hasher.finish();

        format!("_Error_message_{}", hash)
    };

    match module.get_global(&name) {
        Some(current) => current,
        None => unsafe { env.builder.build_global_string(message, name.as_str()) },
    }
}

fn throw_exception<'a, 'ctx, 'env>(env: &Env<'a, 'ctx, 'env>, message: &str) {
    let builder = env.builder;

    // define the error message as a global
    // (a hash is used such that the same value is not defined repeatedly)
    let error_msg_global = define_global_error_str(env, message);

    let cast = env
        .builder
        .build_bitcast(
            error_msg_global.as_pointer_value(),
            env.context.i8_type().ptr_type(AddressSpace::Generic),
            "cast_void",
        )
        .into_pointer_value();

    env.call_panic(cast, PanicTagId::NullTerminatedString);

    builder.build_unreachable();
}

fn get_foreign_symbol<'a, 'ctx, 'env>(
    env: &Env<'a, 'ctx, 'env>,
    foreign_symbol: roc_module::ident::ForeignSymbol,
    function_type: FunctionType<'ctx>,
) -> FunctionValue<'ctx> {
    let module = env.module;

    match module.get_function(foreign_symbol.as_str()) {
        Some(gvalue) => gvalue,
        None => {
            let foreign_function = add_func(
                module,
                foreign_symbol.as_str(),
                function_type,
                Linkage::External,
                C_CALL_CONV,
            );

            foreign_function
        }
    }
}

/// Add a function to a module, after asserting that the function is unique.
/// We never want to define the same function twice in the same module!
/// The result can be bugs that are difficult to track down.
pub fn add_func<'ctx>(
    module: &Module<'ctx>,
    name: &str,
    typ: FunctionType<'ctx>,
    linkage: Linkage,
    call_conv: u32,
) -> FunctionValue<'ctx> {
    if cfg!(debug_assertions) {
        if let Some(func) = module.get_function(name) {
            panic!("Attempting to redefine LLVM function {}, which was already defined in this module as:\n\n{:?}", name, func);
        }
    }

    let fn_val = module.add_function(name, typ, Some(linkage));

    fn_val.set_call_conventions(call_conv);

    fn_val
}<|MERGE_RESOLUTION|>--- conflicted
+++ resolved
@@ -1476,7 +1476,7 @@
             "cast_recursive_pointer",
         )
     } else if tag_field_layout.is_passed_by_reference(env.target_info) {
-        debug_assert!(value.is_pointer_value(), "{:#?}", value);
+        debug_assert!(value.is_pointer_value());
 
         // NOTE: we rely on this being passed to `store_roc_value` so that
         // the value is memcpy'd
@@ -1517,65 +1517,6 @@
     (field_types, field_values)
 }
 
-<<<<<<< HEAD
-=======
-fn build_tag_field_value<'a, 'ctx, 'env>(
-    env: &Env<'a, 'ctx, 'env>,
-    value: BasicValueEnum<'ctx>,
-    tag_field_layout: Layout<'a>,
-) -> BasicValueEnum<'ctx> {
-    if let Layout::RecursivePointer = tag_field_layout {
-        debug_assert!(value.is_pointer_value());
-
-        // we store recursive pointers as `i64*`
-        env.builder.build_bitcast(
-            value,
-            env.context.i64_type().ptr_type(AddressSpace::Generic),
-            "cast_recursive_pointer",
-        )
-    } else if tag_field_layout.is_passed_by_reference() {
-        debug_assert!(value.is_pointer_value());
-
-        // NOTE: we rely on this being passed to `store_roc_value` so that
-        // the value is memcpy'd
-        value
-    } else {
-        // this check fails for recursive tag unions, but can be helpful while debugging
-        // debug_assert_eq!(tag_field_layout, val_layout);
-
-        value
-    }
-}
-
-fn build_tag_fields<'a, 'ctx, 'env>(
-    env: &Env<'a, 'ctx, 'env>,
-    scope: &Scope<'a, 'ctx>,
-    fields: &[Layout<'a>],
-    arguments: &[Symbol],
-) -> (
-    Vec<'a, BasicTypeEnum<'ctx>>,
-    Vec<'a, (Layout<'a>, BasicValueEnum<'ctx>)>,
-) {
-    debug_assert_eq!(fields.len(), arguments.len());
-
-    let capacity = fields.len();
-    let mut field_types = Vec::with_capacity_in(capacity, env.arena);
-    let mut field_values = Vec::with_capacity_in(capacity, env.arena);
-
-    for (field_symbol, tag_field_layout) in arguments.iter().zip(fields.iter()) {
-        let field_type = basic_type_from_layout(env, tag_field_layout);
-        field_types.push(field_type);
-
-        let raw_value = load_symbol(scope, field_symbol);
-        let field_value = build_tag_field_value(env, raw_value, *tag_field_layout);
-
-        field_values.push((*tag_field_layout, field_value));
-    }
-
-    (field_types, field_values)
-}
-
->>>>>>> 51b360b5
 fn build_tag<'a, 'ctx, 'env>(
     env: &Env<'a, 'ctx, 'env>,
     scope: &Scope<'a, 'ctx>,
@@ -2060,29 +2001,7 @@
         .unwrap();
 
     let field_layout = field_layouts[index];
-<<<<<<< HEAD
     let result = load_roc_value(env, field_layout, elem_ptr, "load_at_index_ptr");
-=======
-    let result = if field_layout.is_passed_by_reference() {
-        let field_type = basic_type_from_layout(env, &field_layout);
-
-        let align_bytes = field_layout.alignment_bytes(env.target_info);
-        let alloca = entry_block_alloca_zerofill(env, field_type, "copied_tag");
-        if align_bytes > 0 {
-            let size = env
-                .ptr_int()
-                .const_int(field_layout.stack_size(env.target_info) as u64, false);
-
-            env.builder
-                .build_memcpy(alloca, align_bytes, elem_ptr, align_bytes, size)
-                .unwrap();
-        }
-
-        alloca.into()
-    } else {
-        builder.build_load(elem_ptr, "load_at_index_ptr")
-    };
->>>>>>> 51b360b5
 
     if let Some(Layout::RecursivePointer) = field_layouts.get(index as usize) {
         // a recursive field is stored as a `i64*`, to use it we must cast it to
@@ -2435,11 +2354,7 @@
     source: PointerValue<'ctx>,
     name: &str,
 ) -> BasicValueEnum<'ctx> {
-<<<<<<< HEAD
     if layout.is_passed_by_reference(env.target_info) {
-=======
-    if layout.is_passed_by_reference() {
->>>>>>> 51b360b5
         let alloca = entry_block_alloca_zerofill(env, basic_type_from_layout(env, &layout), name);
 
         store_roc_value(env, layout, alloca, source.into());
@@ -2456,11 +2371,7 @@
     source: BasicValueEnum<'ctx>,
     name: &str,
 ) -> BasicValueEnum<'ctx> {
-<<<<<<< HEAD
     if layout.is_passed_by_reference(env.target_info) {
-=======
-    if layout.is_passed_by_reference() {
->>>>>>> 51b360b5
         let alloca = entry_block_alloca_zerofill(env, basic_type_from_layout(env, &layout), name);
 
         env.builder.build_store(alloca, source);
@@ -2491,11 +2402,7 @@
     destination: PointerValue<'ctx>,
     value: BasicValueEnum<'ctx>,
 ) {
-<<<<<<< HEAD
     if layout.is_passed_by_reference(env.target_info) {
-=======
-    if layout.is_passed_by_reference() {
->>>>>>> 51b360b5
         debug_assert!(value.is_pointer_value());
 
         let align_bytes = layout.alignment_bytes(env.target_info);
@@ -2602,7 +2509,6 @@
                         let align_bytes = layout.alignment_bytes(env.target_info);
 
                         if align_bytes > 0 {
-<<<<<<< HEAD
                             debug_assert!(
                                 value.is_pointer_value(),
                                 "{:?}: {:?}\n{:?}",
@@ -2610,21 +2516,6 @@
                                 value,
                                 layout
                             );
-=======
-                            debug_assert!(value.is_pointer_value(), "{:?}\n{:?}", value, layout);
-                            let value_ptr = value.into_pointer_value();
-
-                            // We can only do this if the function itself writes data into this
-                            // pointer. If the pointer is passed as an argument, then we must copy
-                            // from one pointer to our destination pointer
-                            if value_ptr.get_first_use().is_some() {
-                                value_ptr.replace_all_uses_with(destination);
-                            } else {
-                                let size = env.ptr_int().const_int(
-                                    layout.stack_size_without_alignment(env.target_info) as u64,
-                                    false,
-                                );
->>>>>>> 51b360b5
 
                             // What we want to do here is
                             //
