use crate::debug_info_init;
use crate::llvm::bitcode::{
    build_dec_wrapper, build_eq_wrapper, build_inc_wrapper, call_bitcode_fn, call_void_bitcode_fn,
};
use crate::llvm::build::{
    complex_bitcast, load_roc_value, load_symbol, load_symbol_and_layout, Env, RocFunctionCall,
    Scope,
};
use crate::llvm::build_list::{layout_width, pass_as_opaque};
use crate::llvm::convert::{basic_type_from_layout, zig_dict_type};
use crate::llvm::refcounting::Mode;
use inkwell::attributes::{Attribute, AttributeLoc};
use inkwell::context::Context;
use inkwell::types::BasicType;
use inkwell::values::{BasicValue, BasicValueEnum, FunctionValue, IntValue, StructValue};
use inkwell::AddressSpace;
use roc_builtins::bitcode;
use roc_module::symbol::Symbol;
use roc_mono::layout::{Builtin, Layout, LayoutIds};
use roc_target::TargetInfo;

use super::bitcode::call_list_bitcode_fn;
use super::build::store_roc_value;
<<<<<<< HEAD
use super::build_list::list_to_c_abi;
=======
>>>>>>> 51b360b5

#[repr(transparent)]
struct Alignment(u8);

impl Alignment {
    fn from_key_value_layout(key: &Layout, value: &Layout, target_info: TargetInfo) -> Alignment {
        let key_align = key.alignment_bytes(target_info);
        let value_align = value.alignment_bytes(target_info);

        let mut bits = key_align.max(value_align) as u8;

        // alignment must be a power of 2
        debug_assert!(bits.is_power_of_two());

        let value_before_key_flag = 0b1000_0000;

        if key_align < value_align {
            bits |= value_before_key_flag;
        }

        Alignment(bits)
    }

    fn as_int_value<'ctx>(&self, context: &'ctx Context) -> IntValue<'ctx> {
        context.i8_type().const_int(self.0 as u64, false)
    }
}

pub fn dict_len<'a, 'ctx, 'env>(
    env: &Env<'a, 'ctx, 'env>,
    scope: &Scope<'a, 'ctx>,
    dict_symbol: Symbol,
) -> BasicValueEnum<'ctx> {
    let (_, dict_layout) = load_symbol_and_layout(scope, &dict_symbol);

    match dict_layout {
        Layout::Builtin(Builtin::Dict(_, _)) => {
            // let dict_as_int = dict_symbol_to_i128(env, scope, dict_symbol);
            let dict_as_zig_dict = dict_symbol_to_zig_dict(env, scope, dict_symbol);

            let length_i64 = call_bitcode_fn(
                env,
                &[pass_dict_c_abi(env, dict_as_zig_dict.into())],
                bitcode::DICT_LEN,
            );

            env.builder
                .build_int_cast_sign_flag(
                    length_i64.into_int_value(),
                    env.ptr_int(),
                    false,
                    "to_usize",
                )
                .into()
        }
        _ => unreachable!("Invalid layout given to Dict.len : {:?}", dict_layout),
    }
}

pub fn dict_empty<'a, 'ctx, 'env>(env: &Env<'a, 'ctx, 'env>) -> BasicValueEnum<'ctx> {
    // get the RocDict type defined by zig
    let roc_dict_type = env.module.get_struct_type("dict.RocDict").unwrap();

    // we must give a pointer for the bitcode function to write the result into
    let result_alloc = env.builder.build_alloca(roc_dict_type, "dict_empty");

    call_void_bitcode_fn(env, &[result_alloc.into()], bitcode::DICT_EMPTY);

    env.builder.build_load(result_alloc, "load_result")
}

#[allow(clippy::too_many_arguments)]
pub fn dict_insert<'a, 'ctx, 'env>(
    env: &Env<'a, 'ctx, 'env>,
    layout_ids: &mut LayoutIds<'a>,
    dict: BasicValueEnum<'ctx>,
    key: BasicValueEnum<'ctx>,
    key_layout: &Layout<'a>,
    value: BasicValueEnum<'ctx>,
    value_layout: &Layout<'a>,
) -> BasicValueEnum<'ctx> {
    let builder = env.builder;

    let u8_ptr = env.context.i8_type().ptr_type(AddressSpace::Generic);

    let key_type = basic_type_from_layout(env, key_layout);
    let value_type = basic_type_from_layout(env, value_layout);

    let key_ptr = builder.build_alloca(key_type, "key_ptr");
    let value_ptr = builder.build_alloca(value_type, "value_ptr");

    store_roc_value(env, *key_layout, key_ptr, key);
    store_roc_value(env, *value_layout, value_ptr, value);

    let key_width = env
        .ptr_int()
        .const_int(key_layout.stack_size(env.target_info) as u64, false);

    let value_width = env
        .ptr_int()
        .const_int(value_layout.stack_size(env.target_info) as u64, false);

    let result_ptr = builder.build_alloca(zig_dict_type(env), "result_ptr");

    let alignment = Alignment::from_key_value_layout(key_layout, value_layout, env.target_info);
    let alignment_iv = alignment.as_int_value(env.context);

    let hash_fn = build_hash_wrapper(env, layout_ids, key_layout);
    let eq_fn = build_eq_wrapper(env, layout_ids, key_layout);

    let dec_key_fn = build_dec_wrapper(env, layout_ids, key_layout);
    let dec_value_fn = build_dec_wrapper(env, layout_ids, value_layout);

    call_void_bitcode_fn(
        env,
        &[
            pass_dict_c_abi(env, dict),
            alignment_iv.into(),
            env.builder.build_bitcast(key_ptr, u8_ptr, "to_u8_ptr"),
            key_width.into(),
            env.builder.build_bitcast(value_ptr, u8_ptr, "to_u8_ptr"),
            value_width.into(),
            hash_fn.as_global_value().as_pointer_value().into(),
            eq_fn.as_global_value().as_pointer_value().into(),
            dec_key_fn.as_global_value().as_pointer_value().into(),
            dec_value_fn.as_global_value().as_pointer_value().into(),
            result_ptr.into(),
        ],
        bitcode::DICT_INSERT,
    );

    env.builder.build_load(result_ptr, "load_result")
}

#[allow(clippy::too_many_arguments)]
pub fn dict_remove<'a, 'ctx, 'env>(
    env: &Env<'a, 'ctx, 'env>,
    layout_ids: &mut LayoutIds<'a>,
    dict: BasicValueEnum<'ctx>,
    key: BasicValueEnum<'ctx>,
    key_layout: &Layout<'a>,
    value_layout: &Layout<'a>,
) -> BasicValueEnum<'ctx> {
    let builder = env.builder;

    let u8_ptr = env.context.i8_type().ptr_type(AddressSpace::Generic);

    let key_ptr = builder.build_alloca(key.get_type(), "key_ptr");

    env.builder.build_store(key_ptr, key);

    let key_width = env
        .ptr_int()
        .const_int(key_layout.stack_size(env.target_info) as u64, false);

    let value_width = env
        .ptr_int()
        .const_int(value_layout.stack_size(env.target_info) as u64, false);

    let result_ptr = builder.build_alloca(zig_dict_type(env), "result_ptr");

    let alignment = Alignment::from_key_value_layout(key_layout, value_layout, env.target_info);
    let alignment_iv = alignment.as_int_value(env.context);

    let hash_fn = build_hash_wrapper(env, layout_ids, key_layout);
    let eq_fn = build_eq_wrapper(env, layout_ids, key_layout);

    let dec_key_fn = build_dec_wrapper(env, layout_ids, key_layout);
    let dec_value_fn = build_dec_wrapper(env, layout_ids, value_layout);

    call_void_bitcode_fn(
        env,
        &[
            pass_dict_c_abi(env, dict),
            alignment_iv.into(),
            env.builder.build_bitcast(key_ptr, u8_ptr, "to_u8_ptr"),
            key_width.into(),
            value_width.into(),
            hash_fn.as_global_value().as_pointer_value().into(),
            eq_fn.as_global_value().as_pointer_value().into(),
            dec_key_fn.as_global_value().as_pointer_value().into(),
            dec_value_fn.as_global_value().as_pointer_value().into(),
            result_ptr.into(),
        ],
        bitcode::DICT_REMOVE,
    );

    env.builder.build_load(result_ptr, "load_result")
}

#[allow(clippy::too_many_arguments)]
pub fn dict_contains<'a, 'ctx, 'env>(
    env: &Env<'a, 'ctx, 'env>,
    layout_ids: &mut LayoutIds<'a>,
    dict: BasicValueEnum<'ctx>,
    key: BasicValueEnum<'ctx>,
    key_layout: &Layout<'a>,
    value_layout: &Layout<'a>,
) -> BasicValueEnum<'ctx> {
    let builder = env.builder;

    let u8_ptr = env.context.i8_type().ptr_type(AddressSpace::Generic);

    let key_ptr = builder.build_alloca(key.get_type(), "key_ptr");

    env.builder.build_store(key_ptr, key);

    let key_width = env
        .ptr_int()
        .const_int(key_layout.stack_size(env.target_info) as u64, false);

    let value_width = env
        .ptr_int()
        .const_int(value_layout.stack_size(env.target_info) as u64, false);

    let alignment = Alignment::from_key_value_layout(key_layout, value_layout, env.target_info);
    let alignment_iv = alignment.as_int_value(env.context);

    let hash_fn = build_hash_wrapper(env, layout_ids, key_layout);
    let eq_fn = build_eq_wrapper(env, layout_ids, key_layout);

    call_bitcode_fn(
        env,
        &[
            pass_dict_c_abi(env, dict),
            alignment_iv.into(),
            env.builder.build_bitcast(key_ptr, u8_ptr, "to_u8_ptr"),
            key_width.into(),
            value_width.into(),
            hash_fn.as_global_value().as_pointer_value().into(),
            eq_fn.as_global_value().as_pointer_value().into(),
        ],
        bitcode::DICT_CONTAINS,
    )
}

#[allow(clippy::too_many_arguments)]
pub fn dict_get<'a, 'ctx, 'env>(
    env: &Env<'a, 'ctx, 'env>,
    layout_ids: &mut LayoutIds<'a>,
    dict: BasicValueEnum<'ctx>,
    key: BasicValueEnum<'ctx>,
    key_layout: &Layout<'a>,
    value_layout: &Layout<'a>,
) -> BasicValueEnum<'ctx> {
    let builder = env.builder;

    let u8_ptr = env.context.i8_type().ptr_type(AddressSpace::Generic);

    let key_ptr = builder.build_alloca(key.get_type(), "key_ptr");

    env.builder.build_store(key_ptr, key);

    let key_width = env
        .ptr_int()
        .const_int(key_layout.stack_size(env.target_info) as u64, false);

    let value_width = env
        .ptr_int()
        .const_int(value_layout.stack_size(env.target_info) as u64, false);

    let alignment = Alignment::from_key_value_layout(key_layout, value_layout, env.target_info);
    let alignment_iv = alignment.as_int_value(env.context);

    let hash_fn = build_hash_wrapper(env, layout_ids, key_layout);
    let eq_fn = build_eq_wrapper(env, layout_ids, key_layout);

    let inc_value_fn = build_inc_wrapper(env, layout_ids, value_layout);

    // { flag: bool, value: *const u8 }
    let result = call_bitcode_fn(
        env,
        &[
            pass_dict_c_abi(env, dict),
            alignment_iv.into(),
            env.builder.build_bitcast(key_ptr, u8_ptr, "to_u8_ptr"),
            key_width.into(),
            value_width.into(),
            hash_fn.as_global_value().as_pointer_value().into(),
            eq_fn.as_global_value().as_pointer_value().into(),
            inc_value_fn.as_global_value().as_pointer_value().into(),
        ],
        bitcode::DICT_GET,
    )
    .into_struct_value();

    let flag = env
        .builder
        .build_extract_value(result, 1, "get_flag")
        .unwrap()
        .into_int_value();

    let value_u8_ptr = env
        .builder
        .build_extract_value(result, 0, "get_value_ptr")
        .unwrap()
        .into_pointer_value();

    let start_block = env.builder.get_insert_block().unwrap();
    let parent = start_block.get_parent().unwrap();

    let if_not_null = env.context.append_basic_block(parent, "if_not_null");
    let done_block = env.context.append_basic_block(parent, "done");

    let value_bt = basic_type_from_layout(env, value_layout);
    let default = value_bt.const_zero();

    env.builder
        .build_conditional_branch(flag, if_not_null, done_block);

    env.builder.position_at_end(if_not_null);
    let value_ptr = env
        .builder
        .build_bitcast(
            value_u8_ptr,
            value_bt.ptr_type(AddressSpace::Generic),
            "from_opaque",
        )
        .into_pointer_value();
    let loaded = env.builder.build_load(value_ptr, "load_value");
    env.builder.build_unconditional_branch(done_block);

    env.builder.position_at_end(done_block);
    let result_phi = env.builder.build_phi(value_bt, "result");

    result_phi.add_incoming(&[(&default, start_block), (&loaded, if_not_null)]);

    let value = result_phi.as_basic_value();

    let result = env
        .context
        .struct_type(&[value_bt, env.context.bool_type().into()], false)
        .const_zero();

    let result = env
        .builder
        .build_insert_value(result, flag, 1, "insert_flag")
        .unwrap();

    env.builder
        .build_insert_value(result, value, 0, "insert_value")
        .unwrap()
        .into_struct_value()
        .into()
}

#[allow(clippy::too_many_arguments)]
pub fn dict_elements_rc<'a, 'ctx, 'env>(
    env: &Env<'a, 'ctx, 'env>,
    layout_ids: &mut LayoutIds<'a>,
    dict: BasicValueEnum<'ctx>,
    key_layout: &Layout<'a>,
    value_layout: &Layout<'a>,
    rc_operation: Mode,
) {
    let key_width = env
        .ptr_int()
        .const_int(key_layout.stack_size(env.target_info) as u64, false);

    let value_width = env
        .ptr_int()
        .const_int(value_layout.stack_size(env.target_info) as u64, false);

    let alignment = Alignment::from_key_value_layout(key_layout, value_layout, env.target_info);
    let alignment_iv = alignment.as_int_value(env.context);

    let (key_fn, value_fn) = match rc_operation {
        Mode::Inc => (
            build_inc_wrapper(env, layout_ids, key_layout),
            build_inc_wrapper(env, layout_ids, value_layout),
        ),
        Mode::Dec => (
            build_dec_wrapper(env, layout_ids, key_layout),
            build_dec_wrapper(env, layout_ids, value_layout),
        ),
    };

    call_void_bitcode_fn(
        env,
        &[
            pass_dict_c_abi(env, dict),
            alignment_iv.into(),
            key_width.into(),
            value_width.into(),
            key_fn.as_global_value().as_pointer_value().into(),
            value_fn.as_global_value().as_pointer_value().into(),
        ],
        bitcode::DICT_ELEMENTS_RC,
    );
}

#[allow(clippy::too_many_arguments)]
pub fn dict_keys<'a, 'ctx, 'env>(
    env: &Env<'a, 'ctx, 'env>,
    layout_ids: &mut LayoutIds<'a>,
    dict: BasicValueEnum<'ctx>,
    key_layout: &Layout<'a>,
    value_layout: &Layout<'a>,
) -> BasicValueEnum<'ctx> {
    let key_width = env
        .ptr_int()
        .const_int(key_layout.stack_size(env.target_info) as u64, false);

    let value_width = env
        .ptr_int()
        .const_int(value_layout.stack_size(env.target_info) as u64, false);

    let alignment = Alignment::from_key_value_layout(key_layout, value_layout, env.target_info);
    let alignment_iv = alignment.as_int_value(env.context);

    let inc_key_fn = build_inc_wrapper(env, layout_ids, key_layout);

    call_list_bitcode_fn(
        env,
        &[
            pass_dict_c_abi(env, dict),
            alignment_iv.into(),
            key_width.into(),
            value_width.into(),
            inc_key_fn.as_global_value().as_pointer_value().into(),
        ],
        bitcode::DICT_KEYS,
    )
}

fn pass_dict_c_abi<'a, 'ctx, 'env>(
    env: &Env<'a, 'ctx, 'env>,
    dict: BasicValueEnum<'ctx>,
) -> BasicValueEnum<'ctx> {
    match env.target_info.ptr_width() {
        roc_target::PtrWidth::Bytes4 => {
            let target_type = env.context.custom_width_int_type(96).into();

            complex_bitcast(env.builder, dict, target_type, "to_i96")
        }
        roc_target::PtrWidth::Bytes8 => {
            let dict_ptr = env.builder.build_alloca(zig_dict_type(env), "dict_ptr");
            env.builder.build_store(dict_ptr, dict);

            dict_ptr.into()
        }
    }
}

#[allow(clippy::too_many_arguments)]
pub fn dict_union<'a, 'ctx, 'env>(
    env: &Env<'a, 'ctx, 'env>,
    layout_ids: &mut LayoutIds<'a>,
    dict1: BasicValueEnum<'ctx>,
    dict2: BasicValueEnum<'ctx>,
    key_layout: &Layout<'a>,
    value_layout: &Layout<'a>,
) -> BasicValueEnum<'ctx> {
    let builder = env.builder;

    let key_width = env
        .ptr_int()
        .const_int(key_layout.stack_size(env.target_info) as u64, false);

    let value_width = env
        .ptr_int()
        .const_int(value_layout.stack_size(env.target_info) as u64, false);

    let alignment = Alignment::from_key_value_layout(key_layout, value_layout, env.target_info);
    let alignment_iv = alignment.as_int_value(env.context);

    let hash_fn = build_hash_wrapper(env, layout_ids, key_layout);
    let eq_fn = build_eq_wrapper(env, layout_ids, key_layout);

    let inc_key_fn = build_inc_wrapper(env, layout_ids, key_layout);
    let inc_value_fn = build_inc_wrapper(env, layout_ids, value_layout);

    let output_ptr = builder.build_alloca(zig_dict_type(env), "output_ptr");

    call_void_bitcode_fn(
        env,
        &[
            pass_dict_c_abi(env, dict1),
            pass_dict_c_abi(env, dict2),
            alignment_iv.into(),
            key_width.into(),
            value_width.into(),
            hash_fn.as_global_value().as_pointer_value().into(),
            eq_fn.as_global_value().as_pointer_value().into(),
            inc_key_fn.as_global_value().as_pointer_value().into(),
            inc_value_fn.as_global_value().as_pointer_value().into(),
            output_ptr.into(),
        ],
        bitcode::DICT_UNION,
    );

    env.builder.build_load(output_ptr, "load_output_ptr")
}

#[allow(clippy::too_many_arguments)]
pub fn dict_difference<'a, 'ctx, 'env>(
    env: &Env<'a, 'ctx, 'env>,
    layout_ids: &mut LayoutIds<'a>,
    dict1: BasicValueEnum<'ctx>,
    dict2: BasicValueEnum<'ctx>,
    key_layout: &Layout<'a>,
    value_layout: &Layout<'a>,
) -> BasicValueEnum<'ctx> {
    dict_intersect_or_difference(
        env,
        layout_ids,
        dict1,
        dict2,
        key_layout,
        value_layout,
        bitcode::DICT_DIFFERENCE,
    )
}

#[allow(clippy::too_many_arguments)]
pub fn dict_intersection<'a, 'ctx, 'env>(
    env: &Env<'a, 'ctx, 'env>,
    layout_ids: &mut LayoutIds<'a>,
    dict1: BasicValueEnum<'ctx>,
    dict2: BasicValueEnum<'ctx>,
    key_layout: &Layout<'a>,
    value_layout: &Layout<'a>,
) -> BasicValueEnum<'ctx> {
    dict_intersect_or_difference(
        env,
        layout_ids,
        dict1,
        dict2,
        key_layout,
        value_layout,
        bitcode::DICT_INTERSECTION,
    )
}

#[allow(clippy::too_many_arguments)]
fn dict_intersect_or_difference<'a, 'ctx, 'env>(
    env: &Env<'a, 'ctx, 'env>,
    layout_ids: &mut LayoutIds<'a>,
    dict1: BasicValueEnum<'ctx>,
    dict2: BasicValueEnum<'ctx>,
    key_layout: &Layout<'a>,
    value_layout: &Layout<'a>,
    op: &str,
) -> BasicValueEnum<'ctx> {
    let builder = env.builder;

    let zig_dict_type = env.module.get_struct_type("dict.RocDict").unwrap();

    let key_width = env
        .ptr_int()
        .const_int(key_layout.stack_size(env.target_info) as u64, false);

    let value_width = env
        .ptr_int()
        .const_int(value_layout.stack_size(env.target_info) as u64, false);

    let alignment = Alignment::from_key_value_layout(key_layout, value_layout, env.target_info);
    let alignment_iv = alignment.as_int_value(env.context);

    let hash_fn = build_hash_wrapper(env, layout_ids, key_layout);
    let eq_fn = build_eq_wrapper(env, layout_ids, key_layout);

    let dec_key_fn = build_dec_wrapper(env, layout_ids, key_layout);
    let dec_value_fn = build_dec_wrapper(env, layout_ids, value_layout);

    let output_ptr = builder.build_alloca(zig_dict_type, "output_ptr");

    call_void_bitcode_fn(
        env,
        &[
            pass_dict_c_abi(env, dict1),
            pass_dict_c_abi(env, dict2),
            alignment_iv.into(),
            key_width.into(),
            value_width.into(),
            hash_fn.as_global_value().as_pointer_value().into(),
            eq_fn.as_global_value().as_pointer_value().into(),
            dec_key_fn.as_global_value().as_pointer_value().into(),
            dec_value_fn.as_global_value().as_pointer_value().into(),
            output_ptr.into(),
        ],
        op,
    );

    env.builder.build_load(output_ptr, "load_output_ptr")
}

#[allow(clippy::too_many_arguments)]
pub fn dict_walk<'a, 'ctx, 'env>(
    env: &Env<'a, 'ctx, 'env>,
    roc_function_call: RocFunctionCall<'ctx>,
    dict: BasicValueEnum<'ctx>,
    accum: BasicValueEnum<'ctx>,
    key_layout: &Layout<'a>,
    value_layout: &Layout<'a>,
    accum_layout: &Layout<'a>,
) -> BasicValueEnum<'ctx> {
    let builder = env.builder;

    let u8_ptr = env.context.i8_type().ptr_type(AddressSpace::Generic);

    let accum_bt = basic_type_from_layout(env, accum_layout);
    let accum_ptr = builder.build_alloca(accum_bt, "accum_ptr");
    env.builder.build_store(accum_ptr, accum);

    let alignment = Alignment::from_key_value_layout(key_layout, value_layout, env.target_info);
    let alignment_iv = alignment.as_int_value(env.context);

    let output_ptr = builder.build_alloca(accum_bt, "output_ptr");

    call_void_bitcode_fn(
        env,
        &[
            pass_dict_c_abi(env, dict),
            roc_function_call.caller.into(),
            pass_as_opaque(env, roc_function_call.data),
            roc_function_call.inc_n_data.into(),
            roc_function_call.data_is_owned.into(),
            env.builder.build_bitcast(accum_ptr, u8_ptr, "to_opaque"),
            alignment_iv.into(),
            layout_width(env, key_layout),
            layout_width(env, value_layout),
            layout_width(env, accum_layout),
            env.builder.build_bitcast(output_ptr, u8_ptr, "to_opaque"),
        ],
        bitcode::DICT_WALK,
    );

    env.builder.build_load(output_ptr, "load_output_ptr")
}

#[allow(clippy::too_many_arguments)]
pub fn dict_values<'a, 'ctx, 'env>(
    env: &Env<'a, 'ctx, 'env>,
    layout_ids: &mut LayoutIds<'a>,
    dict: BasicValueEnum<'ctx>,
    key_layout: &Layout<'a>,
    value_layout: &Layout<'a>,
) -> BasicValueEnum<'ctx> {
    let key_width = env
        .ptr_int()
        .const_int(key_layout.stack_size(env.target_info) as u64, false);

    let value_width = env
        .ptr_int()
        .const_int(value_layout.stack_size(env.target_info) as u64, false);

    let alignment = Alignment::from_key_value_layout(key_layout, value_layout, env.target_info);
    let alignment_iv = alignment.as_int_value(env.context);

    let inc_value_fn = build_inc_wrapper(env, layout_ids, value_layout);

    call_list_bitcode_fn(
        env,
        &[
            pass_dict_c_abi(env, dict),
            alignment_iv.into(),
            key_width.into(),
            value_width.into(),
            inc_value_fn.as_global_value().as_pointer_value().into(),
        ],
        bitcode::DICT_VALUES,
    )
}

#[allow(clippy::too_many_arguments)]
pub fn set_from_list<'a, 'ctx, 'env>(
    env: &Env<'a, 'ctx, 'env>,
    layout_ids: &mut LayoutIds<'a>,
    list: BasicValueEnum<'ctx>,
    key_layout: &Layout<'a>,
) -> BasicValueEnum<'ctx> {
    let builder = env.builder;

    let key_width = env
        .ptr_int()
        .const_int(key_layout.stack_size(env.target_info) as u64, false);

    let value_width = env.ptr_int().const_zero();

    let result_alloca = builder.build_alloca(zig_dict_type(env), "result_alloca");

    let alignment = Alignment::from_key_value_layout(key_layout, &Layout::UNIT, env.target_info);
    let alignment_iv = alignment.as_int_value(env.context);

    let hash_fn = build_hash_wrapper(env, layout_ids, key_layout);
    let eq_fn = build_eq_wrapper(env, layout_ids, key_layout);

    let dec_key_fn = build_dec_wrapper(env, layout_ids, key_layout);

    call_void_bitcode_fn(
        env,
        &[
            list_to_c_abi(env, list).into(),
            alignment_iv.into(),
            key_width.into(),
            value_width.into(),
            hash_fn.as_global_value().as_pointer_value().into(),
            eq_fn.as_global_value().as_pointer_value().into(),
            dec_key_fn.as_global_value().as_pointer_value().into(),
            result_alloca.into(),
        ],
        bitcode::SET_FROM_LIST,
    );

    env.builder.build_load(result_alloca, "load_result")
}

fn build_hash_wrapper<'a, 'ctx, 'env>(
    env: &Env<'a, 'ctx, 'env>,
    layout_ids: &mut LayoutIds<'a>,
    layout: &Layout<'a>,
) -> FunctionValue<'ctx> {
    let block = env.builder.get_insert_block().expect("to be in a function");
    let di_location = env.builder.get_current_debug_location().unwrap();

    let symbol = Symbol::GENERIC_HASH_REF;
    let fn_name = layout_ids
        .get(symbol, layout)
        .to_symbol_string(symbol, &env.interns);

    let function_value = match env.module.get_function(fn_name.as_str()) {
        Some(function_value) => function_value,
        None => {
            let seed_type = env.context.i64_type();
            let arg_type = env.context.i8_type().ptr_type(AddressSpace::Generic);

            let function_value = crate::llvm::refcounting::build_header_help(
                env,
                &fn_name,
                seed_type.into(),
                &[seed_type.into(), arg_type.into()],
            );

            let kind_id = Attribute::get_named_enum_kind_id("alwaysinline");
            debug_assert!(kind_id > 0);
            let attr = env.context.create_enum_attribute(kind_id, 1);
            function_value.add_attribute(AttributeLoc::Function, attr);

            let entry = env.context.append_basic_block(function_value, "entry");
            env.builder.position_at_end(entry);

            debug_info_init!(env, function_value);

            let mut it = function_value.get_param_iter();
            let seed_arg = it.next().unwrap().into_int_value();
            let value_ptr = it.next().unwrap().into_pointer_value();

            seed_arg.set_name(Symbol::ARG_1.as_str(&env.interns));
            value_ptr.set_name(Symbol::ARG_2.as_str(&env.interns));

            let value_type = basic_type_from_layout(env, layout).ptr_type(AddressSpace::Generic);

            let value_cast = env
                .builder
                .build_bitcast(value_ptr, value_type, "cast_to_known_type")
                .into_pointer_value();

            let val_arg = load_roc_value(env, *layout, value_cast, "load_opaque");

            let result =
                crate::llvm::build_hash::generic_hash(env, layout_ids, seed_arg, val_arg, layout);

            env.builder.build_return(Some(&result));

            function_value
        }
    };

    env.builder.position_at_end(block);
    env.builder
        .set_current_debug_location(env.context, di_location);

    function_value
}

fn dict_symbol_to_zig_dict<'a, 'ctx, 'env>(
    env: &Env<'a, 'ctx, 'env>,
    scope: &Scope<'a, 'ctx>,
    symbol: Symbol,
) -> StructValue<'ctx> {
    let dict = load_symbol(scope, &symbol);

    complex_bitcast(
        env.builder,
        dict,
        crate::llvm::convert::zig_dict_type(env).into(),
        "dict_to_zig_dict",
    )
    .into_struct_value()
}

pub fn decref<'a, 'ctx, 'env>(
    env: &Env<'a, 'ctx, 'env>,
    wrapper_struct: StructValue<'ctx>,
    alignment: u32,
) {
    let pointer = env
        .builder
        .build_extract_value(wrapper_struct, Builtin::WRAPPER_PTR, "read_list_ptr")
        .unwrap()
        .into_pointer_value();

    crate::llvm::refcounting::decref_pointer_check_null(env, pointer, alignment);
}<|MERGE_RESOLUTION|>--- conflicted
+++ resolved
@@ -21,10 +21,6 @@
 
 use super::bitcode::call_list_bitcode_fn;
 use super::build::store_roc_value;
-<<<<<<< HEAD
-use super::build_list::list_to_c_abi;
-=======
->>>>>>> 51b360b5
 
 #[repr(transparent)]
 struct Alignment(u8);
@@ -718,7 +714,7 @@
     call_void_bitcode_fn(
         env,
         &[
-            list_to_c_abi(env, list).into(),
+        list,
             alignment_iv.into(),
             key_width.into(),
             value_width.into(),
