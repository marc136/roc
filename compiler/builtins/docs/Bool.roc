--- conflicted
+++ resolved
@@ -9,11 +9,10 @@
     ##
     ## Structural equality works as follows:
     ##
-    ## 1. Tags are equal if they are the same tag, and also their contents (if any) are equal.
+    ## 1. Tags are equal if they have the same tag name, and also their contents (if any) are equal.
     ## 2. Records are equal if all their fields are equal.
     ## 3. Collections ([Str], [List], [Dict], and [Set]) are equal if they are the same length, and also all their corresponding elements are equal.
-    ## 4. [Num] values are equal if their numbers are equal. Note that [Float] numbers don't support [Equating].
-    ## 5. Opaque types are equal if they have the same opaque wrapper and their contents are structurally equal.
+    ## 4. [Num] values are equal if their numbers are equal, with one exception: if both arguments to `isEq` are *NaN*, then `isEq` returns `False`. See `Num.isNaN` for more about *NaN*.
     isEq : a, a -> Bool | a supports Equating
 
 ## The same as calling [isEq] on the given values, then calling [not] on the result.
@@ -78,35 +77,4 @@
 or : Bool, Bool -> Bool
 
 ## Exclusive or
-<<<<<<< HEAD
-xor : Bool, Bool -> Bool
-=======
-xor : Bool, Bool -> Bool
-
-# TODO: removed `'` from signature because parser does not support it yet
-# Original signature: `isEq : 'val, 'val -> Bool`
-## Returns `True` if the two values are *structurally equal*, and `False` otherwise.
-##
-## `a == b` is shorthand for `Bool.isEq a b`
-##
-## Structural equality works as follows:
-##
-## 1. Tags are equal if they have the same tag name, and also their contents (if any) are equal.
-## 2. Records are equal if all their fields are equal.
-## 3. Collections ([Str], [List], [Dict], and [Set]) are equal if they are the same length, and also all their corresponding elements are equal.
-## 4. [Num] values are equal if their numbers are equal, with one exception: if both arguments to `isEq` are *NaN*, then `isEq` returns `False`. See `Num.isNaN` for more about *NaN*.
-##
-## Note that `isEq` takes `'val` instead of `val`, which means `isEq` does not
-## accept arguments whose types contain functions.
-isEq : val, val -> Bool
-
-# TODO: removed `'` from signature because parser does not support it yet
-# Original signature: `isNotEq : 'val, 'val -> Bool`
-## Calls [isEq] on the given values, then calls [not] on the result.
-##
-## `a != b` is shorthand for `Bool.isNotEq a b`
-##
-## Note that `isNotEq` takes `'val` instead of `val`, which means `isNotEq` does not
-## accept arguments whose types contain functions.
-isNotEq : val, val -> Bool
->>>>>>> 2ab0bc12
+xor : Bool, Bool -> Bool