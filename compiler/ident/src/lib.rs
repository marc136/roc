--- conflicted
+++ resolved
@@ -27,10 +27,7 @@
 }
 
 impl IdentStr {
-<<<<<<< HEAD
-=======
     // Reserve 1 byte for the discriminant
->>>>>>> 00ef997b
     const SMALL_STR_BYTES: usize = std::mem::size_of::<Self>() - 1;
 
     pub fn len(&self) -> usize {
@@ -102,26 +99,12 @@
 
         // Write length and small string bit to last byte of length.
         bytes[Self::SMALL_STR_BYTES] = u8::MAX - len as u8;
-<<<<<<< HEAD
-
-        unsafe { mem::transmute::<[u8; mem::size_of::<Self>()], Self>(bytes) }
-    }
-
-    pub fn from_array_string(
-        array_string: arrayvec::ArrayString<{ Self::SMALL_STR_BYTES }>,
-    ) -> Self {
-        Self::small_str_from_bytes(array_string.as_bytes())
-    }
-
-    fn from_str(str: &str) -> Self {
-=======
 
         unsafe { mem::transmute::<[u8; mem::size_of::<Self>()], Self>(bytes) }
     }
 
     #[allow(clippy::should_implement_trait)]
     pub fn from_str(str: &str) -> Self {
->>>>>>> 00ef997b
         let slice = str.as_bytes();
         let len = slice.len();
 
