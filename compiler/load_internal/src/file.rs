--- conflicted
+++ resolved
@@ -4550,7 +4550,6 @@
 
                 procs_base.partial_procs.insert(symbol, proc);
             }
-<<<<<<< HEAD
             Function(f_index) | Recursive(f_index) | TailRecursive(f_index) => {
                 let function_def = &declarations.function_bodies[f_index.index()].value;
                 // this is a top-level definition, it should not capture anything
@@ -4691,13 +4690,8 @@
             }
             MutualRecursion { .. } => {
                 // the declarations of this group will be treaded individually by later iterations
-=======
-            Expects(_) => todo!("toplevel expect codgen"),
-            InvalidCycle(_) | DeclareRec(..) => {
-                // do nothing?
-                // this may mean the loc_symbols are not defined during codegen; is that a problem?
->>>>>>> 10033c9b
-            }
+            }
+            Expectation => todo!(),
         }
     }
 
