use self::InProgressProc::*;
use crate::exhaustive::{Ctor, Guard, RenderAs, TagId};
use crate::layout::{Builtin, ClosureLayout, Layout, LayoutCache, LayoutProblem};
use bumpalo::collections::Vec;
use bumpalo::Bump;
use roc_collections::all::{default_hasher, MutMap, MutSet};
use roc_module::ident::{ForeignSymbol, Lowercase, TagName};
use roc_module::low_level::LowLevel;
use roc_module::symbol::{IdentIds, ModuleId, Symbol};
use roc_problem::can::RuntimeError;
use roc_region::all::{Located, Region};
use roc_types::solved_types::SolvedType;
use roc_types::subs::{Content, FlatType, Subs, Variable};
use std::collections::HashMap;
use ven_pretty::{BoxAllocator, DocAllocator, DocBuilder};

pub const PRETTY_PRINT_IR_SYMBOLS: bool = false;

#[derive(Clone, Debug, PartialEq)]
pub enum MonoProblem {
    PatternProblem(crate::exhaustive::Error),
}

#[derive(Clone, Debug, PartialEq)]
pub struct PartialProc<'a> {
    pub annotation: Variable,
    pub pattern_symbols: &'a [Symbol],
    pub captured_symbols: CapturedSymbols<'a>,
    pub body: roc_can::expr::Expr,
    pub is_self_recursive: bool,
}

#[derive(Clone, Debug, PartialEq, Default)]
pub struct HostExposedVariables {
    rigids: MutMap<Lowercase, Variable>,
    aliases: MutMap<Symbol, Variable>,
}

#[derive(Clone, Debug, PartialEq)]
pub enum CapturedSymbols<'a> {
    None,
    Captured(&'a [(Symbol, Variable)]),
}

impl<'a> CapturedSymbols<'a> {
    fn captures(&self) -> bool {
        match self {
            CapturedSymbols::None => false,
            CapturedSymbols::Captured(_) => true,
        }
    }
}

#[derive(Clone, Debug, PartialEq)]
pub struct PendingSpecialization {
    solved_type: SolvedType,
    host_exposed_aliases: MutMap<Symbol, SolvedType>,
}

impl PendingSpecialization {
    pub fn from_var(subs: &Subs, var: Variable) -> Self {
        let solved_type = SolvedType::from_var(subs, var);
        PendingSpecialization {
            solved_type,
            host_exposed_aliases: MutMap::default(),
        }
    }

    pub fn from_var_host_exposed(
        subs: &Subs,
        var: Variable,
        host_exposed_aliases: &MutMap<Symbol, Variable>,
    ) -> Self {
        let solved_type = SolvedType::from_var(subs, var);

        let host_exposed_aliases = host_exposed_aliases
            .iter()
            .map(|(symbol, variable)| (*symbol, SolvedType::from_var(subs, *variable)))
            .collect();

        PendingSpecialization {
            solved_type,
            host_exposed_aliases,
        }
    }
}

#[derive(Clone, Debug, PartialEq)]
pub struct Proc<'a> {
    pub name: Symbol,
    pub args: &'a [(Layout<'a>, Symbol)],
    pub body: Stmt<'a>,
    pub closure_data_layout: Option<Layout<'a>>,
    pub ret_layout: Layout<'a>,
    pub is_self_recursive: SelfRecursive,
    pub host_exposed_layouts: HostExposedLayouts<'a>,
}

#[derive(Clone, Debug, PartialEq)]
pub enum HostExposedLayouts<'a> {
    NotHostExposed,
    HostExposed {
        rigids: MutMap<Lowercase, Layout<'a>>,
        aliases: MutMap<Symbol, Layout<'a>>,
    },
}

#[derive(Clone, Debug, PartialEq)]
pub enum SelfRecursive {
    NotSelfRecursive,
    SelfRecursive(JoinPointId),
}

impl<'a> Proc<'a> {
    pub fn to_doc<'b, D, A>(&'b self, alloc: &'b D, _parens: bool) -> DocBuilder<'b, D, A>
    where
        D: DocAllocator<'b, A>,
        D::Doc: Clone,
        A: Clone,
    {
        let args_doc = self
            .args
            .iter()
            .map(|(_, symbol)| symbol_to_doc(alloc, *symbol));

        alloc
            .text("procedure ")
            .append(symbol_to_doc(alloc, self.name))
            .append(" (")
            .append(alloc.intersperse(args_doc, ", "))
            .append("):")
            .append(alloc.hardline())
            .append(self.body.to_doc(alloc).indent(4))
    }

    pub fn to_pretty(&self, width: usize) -> String {
        let allocator = BoxAllocator;
        let mut w = std::vec::Vec::new();
        self.to_doc::<_, ()>(&allocator, false)
            .1
            .render(width, &mut w)
            .unwrap();
        w.push(b'\n');
        String::from_utf8(w).unwrap()
    }

    pub fn insert_refcount_operations(
        arena: &'a Bump,
        procs: &mut MutMap<(Symbol, Layout<'a>), Proc<'a>>,
    ) {
        let borrow_params = arena.alloc(crate::borrow::infer_borrow(arena, procs));

        for (_, proc) in procs.iter_mut() {
            crate::inc_dec::visit_proc(arena, borrow_params, proc);
        }
    }
}

#[derive(Clone, Debug, Default)]
pub struct ExternalSpecializations {
    pub specs: MutMap<Symbol, MutSet<SolvedType>>,
}

impl ExternalSpecializations {
    pub fn insert(&mut self, symbol: Symbol, typ: SolvedType) {
        use std::collections::hash_map::Entry::{Occupied, Vacant};

        let existing = match self.specs.entry(symbol) {
            Vacant(entry) => entry.insert(MutSet::default()),
            Occupied(entry) => entry.into_mut(),
        };

        existing.insert(typ);
    }

    pub fn extend(&mut self, other: Self) {
        use std::collections::hash_map::Entry::{Occupied, Vacant};

        for (symbol, solved_types) in other.specs {
            let existing = match self.specs.entry(symbol) {
                Vacant(entry) => entry.insert(MutSet::default()),
                Occupied(entry) => entry.into_mut(),
            };

            existing.extend(solved_types);
        }
    }
}

#[derive(Clone, Debug)]
pub struct Procs<'a> {
    pub partial_procs: MutMap<Symbol, PartialProc<'a>>,
    pub module_thunks: MutSet<Symbol>,
    pub pending_specializations: Option<MutMap<Symbol, MutMap<Layout<'a>, PendingSpecialization>>>,
    pub specialized: MutMap<(Symbol, Layout<'a>), InProgressProc<'a>>,
    pub runtime_errors: MutMap<Symbol, &'a str>,
    pub externals_others_need: ExternalSpecializations,
    pub externals_we_need: MutMap<ModuleId, ExternalSpecializations>,
}

impl<'a> Default for Procs<'a> {
    fn default() -> Self {
        Self {
            partial_procs: MutMap::default(),
            module_thunks: MutSet::default(),
            pending_specializations: Some(MutMap::default()),
            specialized: MutMap::default(),
            runtime_errors: MutMap::default(),
            externals_we_need: MutMap::default(),
            externals_others_need: ExternalSpecializations::default(),
        }
    }
}

#[derive(Clone, Debug, PartialEq)]
pub enum InProgressProc<'a> {
    InProgress,
    Done(Proc<'a>),
}

impl<'a> Procs<'a> {
    /// Absorb the contents of another Procs into this one.
    pub fn absorb(&mut self, mut other: Procs<'a>) {
        debug_assert!(self.pending_specializations.is_some());
        debug_assert!(other.pending_specializations.is_some());

        match self.pending_specializations {
            Some(ref mut pending_specializations) => {
                for (k, v) in other.pending_specializations.unwrap().drain() {
                    pending_specializations.insert(k, v);
                }
            }
            None => {
                unreachable!();
            }
        }

        for (k, v) in other.partial_procs.drain() {
            self.partial_procs.insert(k, v);
        }

        for (k, v) in other.specialized.drain() {
            self.specialized.insert(k, v);
        }

        for (k, v) in other.runtime_errors.drain() {
            self.runtime_errors.insert(k, v);
        }

        for symbol in other.module_thunks.drain() {
            self.module_thunks.insert(symbol);
        }
    }

    pub fn get_specialized_procs_without_rc(
        self,
        arena: &'a Bump,
    ) -> MutMap<(Symbol, Layout<'a>), Proc<'a>> {
        let mut result = MutMap::with_capacity_and_hasher(self.specialized.len(), default_hasher());

        for (key, in_prog_proc) in self.specialized.into_iter() {
            match in_prog_proc {
                InProgress => unreachable!("The procedure {:?} should have be done by now", key),
                Done(mut proc) => {
                    use self::SelfRecursive::*;
                    if let SelfRecursive(id) = proc.is_self_recursive {
                        proc.body = crate::tail_recursion::make_tail_recursive(
                            arena,
                            id,
                            proc.name,
                            proc.body.clone(),
                            proc.args,
                        );
                    }

                    result.insert(key, proc);
                }
            }
        }

        result
    }

    // TODO investigate make this an iterator?
    pub fn get_specialized_procs(self, arena: &'a Bump) -> MutMap<(Symbol, Layout<'a>), Proc<'a>> {
        let mut result = MutMap::with_capacity_and_hasher(self.specialized.len(), default_hasher());

        for (key, in_prog_proc) in self.specialized.into_iter() {
            match in_prog_proc {
                InProgress => unreachable!("The procedure {:?} should have be done by now", key),
                Done(proc) => {
                    result.insert(key, proc);
                }
            }
        }

        for (_, proc) in result.iter_mut() {
            use self::SelfRecursive::*;
            if let SelfRecursive(id) = proc.is_self_recursive {
                proc.body = crate::tail_recursion::make_tail_recursive(
                    arena,
                    id,
                    proc.name,
                    proc.body.clone(),
                    proc.args,
                );
            }
        }

        let borrow_params = arena.alloc(crate::borrow::infer_borrow(arena, &result));

        for (_, proc) in result.iter_mut() {
            crate::inc_dec::visit_proc(arena, borrow_params, proc);
        }

        result
    }

    pub fn get_specialized_procs_help(
        self,
        arena: &'a Bump,
    ) -> (
        MutMap<(Symbol, Layout<'a>), Proc<'a>>,
        &'a crate::borrow::ParamMap<'a>,
    ) {
        let mut result = MutMap::with_capacity_and_hasher(self.specialized.len(), default_hasher());

        for (key, in_prog_proc) in self.specialized.into_iter() {
            match in_prog_proc {
                InProgress => unreachable!("The procedure {:?} should have be done by now", key),
                Done(proc) => {
                    result.insert(key, proc);
                }
            }
        }

        for (_, proc) in result.iter_mut() {
            use self::SelfRecursive::*;
            if let SelfRecursive(id) = proc.is_self_recursive {
                proc.body = crate::tail_recursion::make_tail_recursive(
                    arena,
                    id,
                    proc.name,
                    proc.body.clone(),
                    proc.args,
                );
            }
        }

        let borrow_params = arena.alloc(crate::borrow::infer_borrow(arena, &result));

        for (_, proc) in result.iter_mut() {
            crate::inc_dec::visit_proc(arena, borrow_params, proc);
        }

        (result, borrow_params)
    }

    // TODO trim down these arguments!
    #[allow(clippy::too_many_arguments)]
    pub fn insert_named(
        &mut self,
        env: &mut Env<'a, '_>,
        layout_cache: &mut LayoutCache<'a>,
        name: Symbol,
        annotation: Variable,
        loc_args: std::vec::Vec<(Variable, Located<roc_can::pattern::Pattern>)>,
        loc_body: Located<roc_can::expr::Expr>,
        captured_symbols: CapturedSymbols<'a>,
        is_self_recursive: bool,
        ret_var: Variable,
    ) {
        match patterns_to_when(env, layout_cache, loc_args, ret_var, loc_body) {
            Ok((_, pattern_symbols, body)) => {
                // a named closure. Since these aren't specialized by the surrounding
                // context, we can't add pending specializations for them yet.
                // (If we did, all named polymorphic functions would immediately error
                // on trying to convert a flex var to a Layout.)
                let pattern_symbols = pattern_symbols.into_bump_slice();
                self.partial_procs.insert(
                    name,
                    PartialProc {
                        annotation,
                        pattern_symbols,
                        captured_symbols,
                        body: body.value,
                        is_self_recursive,
                    },
                );
            }

            Err(error) => {
                // If the function has invalid patterns in its arguments,
                // its call sites will code gen to runtime errors. This happens
                // at the call site so we don't have to try to define the
                // function LLVM, which would be difficult considering LLVM
                // wants to know what symbols each argument corresponds to,
                // and in this case the patterns were invalid, so we don't know
                // what the symbols ought to be.

                let error_msg = format!("TODO generate a RuntimeError message for {:?}", error);

                self.runtime_errors.insert(name, env.arena.alloc(error_msg));
            }
        }
    }

    // TODO trim these down
    #[allow(clippy::too_many_arguments)]
    pub fn insert_anonymous(
        &mut self,
        env: &mut Env<'a, '_>,
        symbol: Symbol,
        annotation: Variable,
        loc_args: std::vec::Vec<(Variable, Located<roc_can::pattern::Pattern>)>,
        loc_body: Located<roc_can::expr::Expr>,
        captured_symbols: CapturedSymbols<'a>,
        ret_var: Variable,
        layout_cache: &mut LayoutCache<'a>,
    ) -> Result<Layout<'a>, RuntimeError> {
        // anonymous functions cannot reference themselves, therefore cannot be tail-recursive
        let is_self_recursive = false;

        let layout = layout_cache
            .from_var(env.arena, annotation, env.subs)
            .unwrap_or_else(|err| panic!("TODO turn fn_var into a RuntimeError {:?}", err));

        match patterns_to_when(env, layout_cache, loc_args, ret_var, loc_body) {
            Ok((_, pattern_symbols, body)) => {
                // an anonymous closure. These will always be specialized already
                // by the surrounding context, so we can add pending specializations
                // for them immediately.

                let tuple = (symbol, layout);
                let already_specialized = self.specialized.contains_key(&tuple);
                let (symbol, layout) = tuple;

                // if we've already specialized this one, no further work is needed.
                //
                // NOTE: this #[allow(clippy::map_entry)] here is for correctness!
                // Changing it to use .entry() would necessarily make it incorrect.
                #[allow(clippy::map_entry)]
                if !already_specialized {
                    let pending = PendingSpecialization::from_var(env.subs, annotation);

                    let partial_proc;
                    if let Some(existing) = self.partial_procs.get(&symbol) {
                        // if we're adding the same partial proc twice, they must be the actual same!
                        //
                        // NOTE we can't skip extra work! we still need to make the specialization for this
                        // invocation. The content of the `annotation` can be different, even if the variable
                        // number is the same
                        debug_assert_eq!(annotation, existing.annotation);
                        debug_assert_eq!(captured_symbols, existing.captured_symbols);
                        debug_assert_eq!(is_self_recursive, existing.is_self_recursive);

                        partial_proc = existing.clone();
                    } else {
                        let pattern_symbols = pattern_symbols.into_bump_slice();

                        partial_proc = PartialProc {
                            annotation,
                            pattern_symbols,
                            captured_symbols,
                            body: body.value,
                            is_self_recursive,
                        };
                    }

                    match &mut self.pending_specializations {
                        Some(pending_specializations) => {
                            // register the pending specialization, so this gets code genned later
                            add_pending(pending_specializations, symbol, layout.clone(), pending);

                            self.partial_procs.insert(symbol, partial_proc);
                        }
                        None => {
                            // Mark this proc as in-progress, so if we're dealing with
                            // mutually recursive functions, we don't loop forever.
                            // (We had a bug around this before this system existed!)
                            self.specialized
                                .insert((symbol, layout.clone()), InProgress);

                            let outside_layout = layout.clone();

                            match specialize(env, self, symbol, layout_cache, pending, partial_proc)
                            {
                                Ok((proc, layout)) => {
                                    debug_assert_eq!(outside_layout, layout);
                                    if let Layout::Closure(args, closure, ret) = layout {
                                        self.specialized.remove(&(symbol, outside_layout));
                                        let layout = ClosureLayout::extend_function_layout(
                                            env.arena, args, closure, ret,
                                        );
                                        self.specialized.insert((symbol, layout), Done(proc));
                                    } else {
                                        self.specialized.insert((symbol, layout), Done(proc));
                                    }
                                }
                                Err(error) => {
                                    let error_msg = format!(
                                        "TODO generate a RuntimeError message for {:?}",
                                        error
                                    );
                                    self.runtime_errors
                                        .insert(symbol, env.arena.alloc(error_msg));
                                    panic!();
                                }
                            }
                        }
                    }
                }

                Ok(layout)
            }
            Err(loc_error) => Err(loc_error.value),
        }
    }

    /// Add a named function that will be publicly exposed to the host
    pub fn insert_exposed(
        &mut self,
        name: Symbol,
        layout: Layout<'a>,
        subs: &Subs,
        opt_annotation: Option<roc_can::def::Annotation>,
        fn_var: Variable,
    ) {
        let tuple = (name, layout);

        // If we've already specialized this one, no further work is needed.
        if self.specialized.contains_key(&tuple) {
            return;
        }

        // We're done with that tuple, so move layout back out to avoid cloning it.
        let (name, layout) = tuple;
        let pending = match opt_annotation {
            None => PendingSpecialization::from_var(subs, fn_var),
            Some(annotation) => PendingSpecialization::from_var_host_exposed(
                subs,
                fn_var,
                &annotation.introduced_variables.host_exposed_aliases,
            ),
        };

        // This should only be called when pending_specializations is Some.
        // Otherwise, it's being called in the wrong pass!
        match &mut self.pending_specializations {
            Some(pending_specializations) => {
                // register the pending specialization, so this gets code genned later
                add_pending(pending_specializations, name, layout, pending)
            }
            None => unreachable!("insert_exposed was called after the pending specializations phase had already completed!"),
        }
    }

    /// TODO
    pub fn insert_passed_by_name(
        &mut self,
        env: &mut Env<'a, '_>,
        fn_var: Variable,
        name: Symbol,
        layout: Layout<'a>,
        layout_cache: &mut LayoutCache<'a>,
    ) {
        let tuple = (name, layout);

        // If we've already specialized this one, no further work is needed.
        if self.specialized.contains_key(&tuple) {
            return;
        }

        // If this is an imported symbol, let its home module make this specialization
        if env.is_imported_symbol(name) {
            add_needed_external(self, env, fn_var, name);
            return;
        }

        // We're done with that tuple, so move layout back out to avoid cloning it.
        let (name, layout) = tuple;

        let pending = PendingSpecialization::from_var(env.subs, fn_var);

        // This should only be called when pending_specializations is Some.
        // Otherwise, it's being called in the wrong pass!
        match &mut self.pending_specializations {
            Some(pending_specializations) => {
                // register the pending specialization, so this gets code genned later
                add_pending(pending_specializations, name, layout, pending)
            }
            None => {
                let symbol = name;

                // TODO should pending_procs hold a Rc<Proc>?
                let partial_proc = match self.partial_procs.get(&symbol) {
                    Some(p) => p.clone(),
                    None => panic!("no partial_proc for {:?} in module {:?}", symbol, env.home),
                };

                // Mark this proc as in-progress, so if we're dealing with
                // mutually recursive functions, we don't loop forever.
                // (We had a bug around this before this system existed!)
                self.specialized
                    .insert((symbol, layout.clone()), InProgress);

                match specialize(env, self, symbol, layout_cache, pending, partial_proc) {
                    Ok((proc, _ignore_layout)) => {
                        // the `layout` is a function pointer, while `_ignore_layout` can be a
                        // closure. We only specialize functions, storing this value with a closure
                        // layout will give trouble.
                        self.specialized.insert((symbol, layout), Done(proc));
                    }
                    Err(error) => {
                        let error_msg =
                            format!("TODO generate a RuntimeError message for {:?}", error);
                        self.runtime_errors
                            .insert(symbol, env.arena.alloc(error_msg));
                        panic!();
                    }
                }
            }
        }
    }
}

fn add_pending<'a>(
    pending_specializations: &mut MutMap<Symbol, MutMap<Layout<'a>, PendingSpecialization>>,
    symbol: Symbol,
    layout: Layout<'a>,
    pending: PendingSpecialization,
) {
    let all_pending = pending_specializations
        .entry(symbol)
        .or_insert_with(|| HashMap::with_capacity_and_hasher(1, default_hasher()));

    all_pending.insert(layout, pending);
}

#[derive(Default)]
pub struct Specializations<'a> {
    by_symbol: MutMap<Symbol, MutMap<Layout<'a>, Proc<'a>>>,
    runtime_errors: MutSet<Symbol>,
}

impl<'a> Specializations<'a> {
    pub fn insert(&mut self, symbol: Symbol, layout: Layout<'a>, proc: Proc<'a>) {
        let procs_by_layout = self
            .by_symbol
            .entry(symbol)
            .or_insert_with(|| HashMap::with_capacity_and_hasher(1, default_hasher()));

        // If we already have an entry for this, it should be no different
        // from what we're about to insert.
        debug_assert!(
            !procs_by_layout.contains_key(&layout) || procs_by_layout.get(&layout) == Some(&proc)
        );

        // We shouldn't already have a runtime error recorded for this symbol
        debug_assert!(!self.runtime_errors.contains(&symbol));

        procs_by_layout.insert(layout, proc);
    }

    pub fn runtime_error(&mut self, symbol: Symbol) {
        // We shouldn't already have a normal proc recorded for this symbol
        debug_assert!(!self.by_symbol.contains_key(&symbol));

        self.runtime_errors.insert(symbol);
    }

    pub fn into_owned(self) -> (MutMap<Symbol, MutMap<Layout<'a>, Proc<'a>>>, MutSet<Symbol>) {
        (self.by_symbol, self.runtime_errors)
    }

    pub fn len(&self) -> usize {
        let runtime_errors: usize = self.runtime_errors.len();
        let specializations: usize = self.by_symbol.len();

        runtime_errors + specializations
    }

    pub fn is_empty(&self) -> bool {
        self.len() == 0
    }
}

pub struct Env<'a, 'i> {
    pub arena: &'a Bump,
    pub subs: &'i mut Subs,
    pub problems: &'i mut std::vec::Vec<MonoProblem>,
    pub home: ModuleId,
    pub ident_ids: &'i mut IdentIds,
}

impl<'a, 'i> Env<'a, 'i> {
    pub fn unique_symbol(&mut self) -> Symbol {
        let ident_id = self.ident_ids.gen_unique();

        self.home.register_debug_idents(&self.ident_ids);

        Symbol::new(self.home, ident_id)
    }

    pub fn is_imported_symbol(&self, symbol: Symbol) -> bool {
        symbol.module_id() != self.home && !symbol.is_builtin()
    }
}

#[derive(Clone, Debug, PartialEq, Copy, Eq, Hash)]
pub struct JoinPointId(pub Symbol);

#[derive(Clone, Debug, PartialEq)]
pub struct Param<'a> {
    pub symbol: Symbol,
    pub borrow: bool,
    pub layout: Layout<'a>,
}

pub type Stores<'a> = &'a [(Symbol, Layout<'a>, Expr<'a>)];
#[derive(Clone, Debug, PartialEq)]
pub enum Stmt<'a> {
    Let(Symbol, Expr<'a>, Layout<'a>, &'a Stmt<'a>),
    Switch {
        /// This *must* stand for an integer, because Switch potentially compiles to a jump table.
        cond_symbol: Symbol,
        cond_layout: Layout<'a>,
        /// The u64 in the tuple will be compared directly to the condition Expr.
        /// If they are equal, this branch will be taken.
        branches: &'a [(u64, Stmt<'a>)],
        /// If no other branches pass, this default branch will be taken.
        default_branch: &'a Stmt<'a>,
        /// Each branch must return a value of this type.
        ret_layout: Layout<'a>,
    },
    Cond {
        // The left-hand side of the conditional comparison and the right-hand side.
        // These are stored separately because there are different machine instructions
        // for e.g. "compare float and jump" vs. "compare integer and jump"

        // symbol storing the original expression that we branch on, e.g. `Ok 42`
        // required for RC logic
        cond_symbol: Symbol,
        cond_layout: Layout<'a>,

        // symbol storing the value that we branch on, e.g. `1` representing the `Ok` tag
        branching_symbol: Symbol,
        branching_layout: Layout<'a>,

        // What to do if the condition either passes or fails
        pass: &'a Stmt<'a>,
        fail: &'a Stmt<'a>,
        ret_layout: Layout<'a>,
    },
    Ret(Symbol),
    Inc(Symbol, &'a Stmt<'a>),
    Dec(Symbol, &'a Stmt<'a>),
    Join {
        id: JoinPointId,
        parameters: &'a [Param<'a>],
        /// does not contain jumps to this id
        continuation: &'a Stmt<'a>,
        /// contains the jumps to this id
        remainder: &'a Stmt<'a>,
    },
    Jump(JoinPointId, &'a [Symbol]),
    RuntimeError(&'a str),
}

#[derive(Clone, Debug, PartialEq)]
pub enum Literal<'a> {
    // Literals
    Int(i64),
    Float(f64),
    Str(&'a str),
    /// Closed tag unions containing exactly two (0-arity) tags compile to Expr::Bool,
    /// so they can (at least potentially) be emitted as 1-bit machine bools.
    ///
    /// So [ True, False ] compiles to this, and so do [ A, B ] and [ Foo, Bar ].
    /// However, a union like [ True, False, Other Int ] would not.
    Bool(bool),
    /// Closed tag unions containing between 3 and 256 tags (all of 0 arity)
    /// compile to bytes, e.g. [ Blue, Black, Red, Green, White ]
    Byte(u8),
}
#[derive(Clone, Debug, PartialEq, Copy)]
pub enum CallType {
    ByName(Symbol),
    ByPointer(Symbol),
}

impl CallType {
    pub fn get_inner(&self) -> Symbol {
        match self {
            CallType::ByName(s) => *s,
            CallType::ByPointer(s) => *s,
        }
    }
}

#[derive(Clone, Copy, Debug, PartialEq)]
pub enum Wrapped {
    EmptyRecord,
    SingleElementRecord,
    RecordOrSingleTagUnion,
    MultiTagUnion,
}

impl Wrapped {
    pub fn from_layout(layout: &Layout<'_>) -> Self {
        match Self::opt_from_layout(layout) {
            Some(result) => result,
            None => unreachable!("not an indexable type {:?}", layout),
        }
    }

    pub fn opt_from_layout(layout: &Layout<'_>) -> Option<Self> {
        match layout {
            Layout::Struct(fields) => match fields.len() {
                0 => Some(Wrapped::EmptyRecord),
                1 => Some(Wrapped::SingleElementRecord),
                _ => Some(Wrapped::RecordOrSingleTagUnion),
            },

            Layout::Union(tags) | Layout::RecursiveUnion(tags) => match tags {
                [] => todo!("how to handle empty tag unions?"),
                [single] => match single.len() {
                    0 => Some(Wrapped::EmptyRecord),
                    1 => Some(Wrapped::SingleElementRecord),
                    _ => Some(Wrapped::RecordOrSingleTagUnion),
                },
                _ => Some(Wrapped::MultiTagUnion),
            },
            _ => None,
        }
    }
}

#[derive(Clone, Debug, PartialEq)]
pub enum Expr<'a> {
    Literal(Literal<'a>),

    // Functions
    FunctionPointer(Symbol, Layout<'a>),
    FunctionCall {
        call_type: CallType,
        full_layout: Layout<'a>,
        ret_layout: Layout<'a>,
        arg_layouts: &'a [Layout<'a>],
        args: &'a [Symbol],
    },
    RunLowLevel(LowLevel, &'a [Symbol]),
    ForeignCall {
        foreign_symbol: ForeignSymbol,
        arguments: &'a [Symbol],
        ret_layout: Layout<'a>,
    },

    Tag {
        tag_layout: Layout<'a>,
        tag_name: TagName,
        tag_id: u8,
        union_size: u8,
        arguments: &'a [Symbol],
    },
    Struct(&'a [Symbol]),

    AccessAtIndex {
        index: u64,
        field_layouts: &'a [Layout<'a>],
        structure: Symbol,
        wrapped: Wrapped,
    },

    Array {
        elem_layout: Layout<'a>,
        elems: &'a [Symbol],
    },
    EmptyArray,

    Reuse {
        symbol: Symbol,
        tag_name: TagName,
        tag_id: u8,
        arguments: &'a [Symbol],
    },
    Reset(Symbol),

    RuntimeErrorFunction(&'a str),
}

impl<'a> Literal<'a> {
    pub fn to_doc<'b, D, A>(&'b self, alloc: &'b D) -> DocBuilder<'b, D, A>
    where
        D: DocAllocator<'b, A>,
        D::Doc: Clone,
        A: Clone,
    {
        use Literal::*;

        match self {
            Int(lit) => alloc.text(format!("{}i64", lit)),
            Float(lit) => alloc.text(format!("{}f64", lit)),
            Bool(lit) => alloc.text(format!("{}", lit)),
            Byte(lit) => alloc.text(format!("{}u8", lit)),
            Str(lit) => alloc.text(format!("{:?}", lit)),
        }
    }
}

fn symbol_to_doc<'b, D, A>(alloc: &'b D, symbol: Symbol) -> DocBuilder<'b, D, A>
where
    D: DocAllocator<'b, A>,
    D::Doc: Clone,
    A: Clone,
{
    use roc_module::ident::ModuleName;

    if PRETTY_PRINT_IR_SYMBOLS {
        alloc.text(format!("{:?}", symbol))
    } else {
        let text = format!("{}", symbol);

        if text.starts_with(ModuleName::APP) {
            let name: String = text.trim_start_matches(ModuleName::APP).into();
            alloc.text("Test").append(name)
        } else {
            alloc.text(text)
        }
    }
}

fn join_point_to_doc<'b, D, A>(alloc: &'b D, symbol: JoinPointId) -> DocBuilder<'b, D, A>
where
    D: DocAllocator<'b, A>,
    D::Doc: Clone,
    A: Clone,
{
    symbol_to_doc(alloc, symbol.0)
}

impl<'a> Expr<'a> {
    pub fn to_doc<'b, D, A>(&'b self, alloc: &'b D) -> DocBuilder<'b, D, A>
    where
        D: DocAllocator<'b, A>,
        D::Doc: Clone,
        A: Clone,
    {
        use Expr::*;

        match self {
            Literal(lit) => lit.to_doc(alloc),

            FunctionPointer(symbol, _) => alloc
                .text("FunctionPointer ")
                .append(symbol_to_doc(alloc, *symbol)),

            FunctionCall {
                call_type, args, ..
            } => match call_type {
                CallType::ByName(name) => {
                    let it = std::iter::once(name)
                        .chain(args.iter())
                        .map(|s| symbol_to_doc(alloc, *s));

                    alloc.text("CallByName ").append(alloc.intersperse(it, " "))
                }
                CallType::ByPointer(name) => {
                    let it = std::iter::once(name)
                        .chain(args.iter())
                        .map(|s| symbol_to_doc(alloc, *s));

                    alloc
                        .text("CallByPointer ")
                        .append(alloc.intersperse(it, " "))
                }
            },
            RunLowLevel(lowlevel, args) => {
                let it = args.iter().map(|s| symbol_to_doc(alloc, *s));

                alloc
                    .text(format!("lowlevel {:?} ", lowlevel))
                    .append(alloc.intersperse(it, " "))
            }
            ForeignCall {
                foreign_symbol,
                arguments,
                ..
            } => {
                let it = arguments.iter().map(|s| symbol_to_doc(alloc, *s));

                alloc
                    .text(format!("foreign {:?} ", foreign_symbol.as_str()))
                    .append(alloc.intersperse(it, " "))
            }
            Tag {
                tag_name,
                arguments,
                ..
            } => {
                let doc_tag = match tag_name {
                    TagName::Global(s) => alloc.text(s.as_str()),
                    TagName::Private(s) => symbol_to_doc(alloc, *s),
                    TagName::Closure(s) => alloc
                        .text("ClosureTag(")
                        .append(symbol_to_doc(alloc, *s))
                        .append(")"),
                };

                let it = arguments.iter().map(|s| symbol_to_doc(alloc, *s));

                doc_tag
                    .append(alloc.space())
                    .append(alloc.intersperse(it, " "))
            }
            Reuse {
                symbol,
                tag_name,
                arguments,
                ..
            } => {
                let doc_tag = match tag_name {
                    TagName::Global(s) => alloc.text(s.as_str()),
                    TagName::Private(s) => alloc.text(format!("{}", s)),
                    TagName::Closure(s) => alloc
                        .text("ClosureTag(")
                        .append(symbol_to_doc(alloc, *s))
                        .append(")"),
                };

                let it = arguments.iter().map(|s| symbol_to_doc(alloc, *s));

                alloc
                    .text("Reuse ")
                    .append(symbol_to_doc(alloc, *symbol))
                    .append(doc_tag)
                    .append(alloc.space())
                    .append(alloc.intersperse(it, " "))
            }
            Reset(symbol) => alloc.text("Reuse ").append(symbol_to_doc(alloc, *symbol)),

            Struct(args) => {
                let it = args.iter().map(|s| symbol_to_doc(alloc, *s));

                alloc
                    .text("Struct {")
                    .append(alloc.intersperse(it, ", "))
                    .append(alloc.text("}"))
            }
            Array { elems, .. } => {
                let it = elems.iter().map(|s| symbol_to_doc(alloc, *s));

                alloc
                    .text("Array [")
                    .append(alloc.intersperse(it, ", "))
                    .append(alloc.text("]"))
            }
            EmptyArray => alloc.text("Array []"),

            AccessAtIndex {
                index, structure, ..
            } => alloc
                .text(format!("Index {} ", index))
                .append(symbol_to_doc(alloc, *structure)),

            RuntimeErrorFunction(s) => alloc.text(format!("ErrorFunction {}", s)),
        }
    }
}

impl<'a> Stmt<'a> {
    pub fn new(
        env: &mut Env<'a, '_>,
        can_expr: roc_can::expr::Expr,
        var: Variable,
        procs: &mut Procs<'a>,
        layout_cache: &mut LayoutCache<'a>,
    ) -> Self {
        from_can(env, var, can_expr, procs, layout_cache)
    }

    pub fn to_doc<'b, D, A>(&'b self, alloc: &'b D) -> DocBuilder<'b, D, A>
    where
        D: DocAllocator<'b, A>,
        D::Doc: Clone,
        A: Clone,
    {
        use Stmt::*;

        match self {
            Let(symbol, expr, _, cont) => alloc
                .text("let ")
                .append(symbol_to_doc(alloc, *symbol))
                .append(" = ")
                .append(expr.to_doc(alloc))
                .append(";")
                .append(alloc.hardline())
                .append(cont.to_doc(alloc)),

            Ret(symbol) => alloc
                .text("ret ")
                .append(symbol_to_doc(alloc, *symbol))
                .append(";"),

            Switch {
                cond_symbol,
                branches,
                default_branch,
                ..
            } => {
                let default_doc = alloc
                    .text("default:")
                    .append(alloc.hardline())
                    .append(default_branch.to_doc(alloc).indent(4))
                    .indent(4);

                let branches_docs = branches
                    .iter()
                    .map(|(tag, expr)| {
                        alloc
                            .text(format!("case {}:", tag))
                            .append(alloc.hardline())
                            .append(expr.to_doc(alloc).indent(4))
                            .indent(4)
                    })
                    .chain(std::iter::once(default_doc));
                //
                alloc
                    .text("switch ")
                    .append(symbol_to_doc(alloc, *cond_symbol))
                    .append(":")
                    .append(alloc.hardline())
                    .append(
                        alloc.intersperse(branches_docs, alloc.hardline().append(alloc.hardline())),
                    )
                    .append(alloc.hardline())
            }

            Cond {
                branching_symbol,
                pass,
                fail,
                ..
            } => alloc
                .text("if ")
                .append(symbol_to_doc(alloc, *branching_symbol))
                .append(" then")
                .append(alloc.hardline())
                .append(pass.to_doc(alloc).indent(4))
                .append(alloc.hardline())
                .append(alloc.text("else"))
                .append(alloc.hardline())
                .append(fail.to_doc(alloc).indent(4)),
            RuntimeError(s) => alloc.text(format!("Error {}", s)),

            Join {
                id,
                parameters,
                continuation,
                remainder,
            } => {
                let it = parameters.iter().map(|p| symbol_to_doc(alloc, p.symbol));

                alloc.intersperse(
                    vec![
                        alloc
                            .text("joinpoint ")
                            .append(join_point_to_doc(alloc, *id))
                            .append(" ".repeat(parameters.len().min(1)))
                            .append(alloc.intersperse(it, alloc.space()))
                            .append(":"),
                        continuation.to_doc(alloc).indent(4),
                        alloc.text("in"),
                        remainder.to_doc(alloc),
                    ],
                    alloc.hardline(),
                )
            }
            Jump(id, arguments) => {
                let it = arguments.iter().map(|s| symbol_to_doc(alloc, *s));

                alloc
                    .text("jump ")
                    .append(join_point_to_doc(alloc, *id))
                    .append(" ".repeat(arguments.len().min(1)))
                    .append(alloc.intersperse(it, alloc.space()))
                    .append(";")
            }
            Inc(symbol, cont) => alloc
                .text("inc ")
                .append(symbol_to_doc(alloc, *symbol))
                .append(";")
                .append(alloc.hardline())
                .append(cont.to_doc(alloc)),
            Dec(symbol, cont) => alloc
                .text("dec ")
                .append(symbol_to_doc(alloc, *symbol))
                .append(";")
                .append(alloc.hardline())
                .append(cont.to_doc(alloc)),
        }
    }

    pub fn to_pretty(&self, width: usize) -> String {
        let allocator = BoxAllocator;
        let mut w = std::vec::Vec::new();
        self.to_doc::<_, ()>(&allocator)
            .1
            .render(width, &mut w)
            .unwrap();
        w.push(b'\n');
        String::from_utf8(w).unwrap()
    }

    pub fn is_terminal(&self) -> bool {
        use Stmt::*;

        match self {
            Cond { .. } | Switch { .. } => {
                // TODO is this the reason Lean only looks at the outermost `when`?
                true
            }
            Ret(_) => true,
            Jump(_, _) => true,
            _ => false,
        }
    }
}

/// turn record/tag patterns into a when expression, e.g.
///
/// foo = \{ x } -> body
///
/// becomes
///
/// foo = \r -> when r is { x } -> body
///
/// conversion of one-pattern when expressions will do the most optimal thing
#[allow(clippy::type_complexity)]
fn patterns_to_when<'a>(
    env: &mut Env<'a, '_>,
    layout_cache: &mut LayoutCache<'a>,
    patterns: std::vec::Vec<(Variable, Located<roc_can::pattern::Pattern>)>,
    body_var: Variable,
    body: Located<roc_can::expr::Expr>,
) -> Result<
    (
        Vec<'a, Variable>,
        Vec<'a, Symbol>,
        Located<roc_can::expr::Expr>,
    ),
    Located<RuntimeError>,
> {
    let mut arg_vars = Vec::with_capacity_in(patterns.len(), env.arena);
    let mut symbols = Vec::with_capacity_in(patterns.len(), env.arena);
    let mut body = Ok(body);

    // patterns that are not yet in a when (e.g. in let or function arguments) must be irrefutable
    // to pass type checking. So the order in which we add them to the body does not matter: there
    // are only stores anyway, no branches.
    //
    // NOTE this fails if the pattern contains rigid variables,
    // see https://github.com/rtfeldman/roc/issues/786
    // this must be fixed when moving exhaustiveness checking to the new canonical AST
    for (pattern_var, pattern) in patterns.into_iter() {
        let context = crate::exhaustive::Context::BadArg;
        let mono_pattern = match from_can_pattern(env, layout_cache, &pattern.value) {
            Ok((pat, assignments)) => {
                for (symbol, variable, expr) in assignments.into_iter().rev() {
                    if let Ok(old_body) = body {
                        let def = roc_can::def::Def {
                            annotation: None,
                            expr_var: variable,
                            loc_expr: Located::at(pattern.region, expr),
                            loc_pattern: Located::at(
                                pattern.region,
                                roc_can::pattern::Pattern::Identifier(symbol),
                            ),
                            pattern_vars: std::iter::once((symbol, variable)).collect(),
                        };
                        let new_expr = roc_can::expr::Expr::LetNonRec(
                            Box::new(def),
                            Box::new(old_body),
                            variable,
                        );
                        let new_body = Located {
                            region: pattern.region,
                            value: new_expr,
                        };

                        body = Ok(new_body);
                    }
                }

                pat
            }
            Err(runtime_error) => {
                // Even if the body was Ok, replace it with this Err.
                // If it was already an Err, leave it at that Err, so the first
                // RuntimeError we encountered remains the first.
                body = body.and({
                    Err(Located {
                        region: pattern.region,
                        value: runtime_error,
                    })
                });

                continue;
            }
        };

        match crate::exhaustive::check(
            pattern.region,
            &[(
                Located::at(pattern.region, mono_pattern.clone()),
                crate::exhaustive::Guard::NoGuard,
            )],
            context,
        ) {
            Ok(_) => {
                // Replace the body with a new one, but only if it was Ok.
                if let Ok(unwrapped_body) = body {
                    let (new_symbol, new_body) =
                        pattern_to_when(env, pattern_var, pattern, body_var, unwrapped_body);

                    symbols.push(new_symbol);
                    arg_vars.push(pattern_var);

                    body = Ok(new_body)
                }
            }
            Err(errors) => {
                for error in errors {
                    env.problems.push(MonoProblem::PatternProblem(error))
                }

                let value = RuntimeError::UnsupportedPattern(pattern.region);

                // Even if the body was Ok, replace it with this Err.
                // If it was already an Err, leave it at that Err, so the first
                // RuntimeError we encountered remains the first.
                body = body.and({
                    Err(Located {
                        region: pattern.region,
                        value,
                    })
                });
            }
        }
    }

    match body {
        Ok(body) => Ok((arg_vars, symbols, body)),
        Err(loc_error) => Err(loc_error),
    }
}

/// turn irrefutable patterns into when. For example
///
/// foo = \{ x } -> body
///
/// Assuming the above program typechecks, the pattern match cannot fail
/// (it is irrefutable). It becomes
///
/// foo = \r ->
///      when r is
///          { x } -> body
///
/// conversion of one-pattern when expressions will do the most optimal thing
fn pattern_to_when<'a>(
    env: &mut Env<'a, '_>,
    pattern_var: Variable,
    pattern: Located<roc_can::pattern::Pattern>,
    body_var: Variable,
    body: Located<roc_can::expr::Expr>,
) -> (Symbol, Located<roc_can::expr::Expr>) {
    use roc_can::expr::Expr::*;
    use roc_can::expr::WhenBranch;
    use roc_can::pattern::Pattern::*;

    match &pattern.value {
        Identifier(symbol) => (*symbol, body),
        Underscore => {
            // for underscore we generate a dummy Symbol
            (env.unique_symbol(), body)
        }
        Shadowed(region, loc_ident) => {
            let error = roc_problem::can::RuntimeError::Shadowing {
                original_region: *region,
                shadow: loc_ident.clone(),
            };
            (env.unique_symbol(), Located::at_zero(RuntimeError(error)))
        }

        UnsupportedPattern(region) => {
            // create the runtime error here, instead of delegating to When.
            // UnsupportedPattern should then never occcur in When
            let error = roc_problem::can::RuntimeError::UnsupportedPattern(*region);
            (env.unique_symbol(), Located::at_zero(RuntimeError(error)))
        }

        MalformedPattern(problem, region) => {
            // create the runtime error here, instead of delegating to When.
            let error = roc_problem::can::RuntimeError::MalformedPattern(*problem, *region);
            (env.unique_symbol(), Located::at_zero(RuntimeError(error)))
        }

        AppliedTag { .. } | RecordDestructure { .. } => {
            let symbol = env.unique_symbol();

            let wrapped_body = When {
                cond_var: pattern_var,
                expr_var: body_var,
                region: Region::zero(),
                loc_cond: Box::new(Located::at_zero(Var(symbol))),
                branches: vec![WhenBranch {
                    patterns: vec![pattern],
                    value: body,
                    guard: None,
                }],
            };

            (symbol, Located::at_zero(wrapped_body))
        }

        IntLiteral(_, _) | NumLiteral(_, _) | FloatLiteral(_, _) | StrLiteral(_) => {
            // These patters are refutable, and thus should never occur outside a `when` expression
            // They should have been replaced with `UnsupportedPattern` during canonicalization
            unreachable!("refutable pattern {:?} where irrefutable pattern is expected. This should never happen!", pattern.value)
        }
    }
}

pub fn specialize_all<'a>(
    env: &mut Env<'a, '_>,
    mut procs: Procs<'a>,
    layout_cache: &mut LayoutCache<'a>,
) -> Procs<'a> {
    let it = procs.externals_others_need.specs.clone();
    let it = it
        .into_iter()
        .map(|(symbol, solved_types)| {
            // for some unclear reason, the MutSet does not deduplicate according to the hash
            // instance. So we do it manually here
            let mut as_vec: std::vec::Vec<_> = solved_types.into_iter().collect();

            use std::collections::hash_map::DefaultHasher;
            use std::hash::{Hash, Hasher};

            let hash_the_thing = |x: &SolvedType| {
                let mut hasher = DefaultHasher::new();
                x.hash(&mut hasher);
                hasher.finish()
            };

            as_vec.sort_by_key(|x| hash_the_thing(x));
            as_vec.dedup_by_key(|x| hash_the_thing(x));

            as_vec.into_iter().map(move |s| (symbol, s))
        })
        .flatten();

    for (name, solved_type) in it.into_iter() {
        let partial_proc = match procs.partial_procs.get(&name) {
            Some(v) => v.clone(),
            None => {
                panic!("Cannot find a partial proc for {:?}", name);
            }
        };

        match specialize_solved_type(
            env,
            &mut procs,
            name,
            layout_cache,
            solved_type,
            MutMap::default(),
            partial_proc,
        ) {
            Ok((proc, layout)) => {
                procs.specialized.insert((name, layout), Done(proc));
            }
            Err(error) => {
                let error_msg = env.arena.alloc(format!(
                    "TODO generate a RuntimeError message for {:?}",
                    error
                ));

                procs.runtime_errors.insert(name, error_msg);
            }
        }
    }

    let mut pending_specializations = procs.pending_specializations.unwrap_or_default();

    // When calling from_can, pending_specializations should be unavailable.
    // This must be a single pass, and we must not add any more entries to it!
    procs.pending_specializations = None;

    for (name, mut by_layout) in pending_specializations.drain() {
        for (layout, pending) in by_layout.drain() {
            // If we've already seen this (Symbol, Layout) combination before,
            // don't try to specialize it again. If we do, we'll loop forever!
            //
            // NOTE: this #[allow(clippy::map_entry)] here is for correctness!
            // Changing it to use .entry() would necessarily make it incorrect.
            #[allow(clippy::map_entry)]
            if !procs.specialized.contains_key(&(name, layout.clone())) {
                // TODO should pending_procs hold a Rc<Proc>?
                let partial_proc = match procs.partial_procs.get(&name) {
                    Some(v) => v.clone(),
                    None => {
                        // TODO this assumes the specialization is done by another module
                        // make sure this does not become a problem down the road!
                        continue;
                    }
                };

                // Mark this proc as in-progress, so if we're dealing with
                // mutually recursive functions, we don't loop forever.
                // (We had a bug around this before this system existed!)
                let outside_layout = layout.clone();
                procs
                    .specialized
                    .insert((name, outside_layout.clone()), InProgress);
                match specialize(
                    env,
                    &mut procs,
                    name,
                    layout_cache,
                    pending.clone(),
                    partial_proc,
                ) {
                    Ok((proc, layout)) => {
                        debug_assert_eq!(outside_layout, layout);

                        if let Layout::Closure(args, closure, ret) = layout {
                            procs.specialized.remove(&(name, outside_layout));
                            let layout = ClosureLayout::extend_function_layout(
                                env.arena, args, closure, ret,
                            );
                            procs.specialized.insert((name, layout), Done(proc));
                        } else {
                            procs.specialized.insert((name, layout), Done(proc));
                        }
                    }
                    Err(error) => {
                        let error_msg = env.arena.alloc(format!(
                            "TODO generate a RuntimeError message for {:?}",
                            error
                        ));

                        procs.runtime_errors.insert(name, error_msg);
                    }
                }
            }
        }
    }

    procs
}

fn specialize_external<'a>(
    env: &mut Env<'a, '_>,
    procs: &mut Procs<'a>,
    proc_name: Symbol,
    layout_cache: &mut LayoutCache<'a>,
    fn_var: Variable,
    host_exposed_variables: &[(Symbol, Variable)],
    partial_proc: PartialProc<'a>,
) -> Result<Proc<'a>, LayoutProblem> {
    let PartialProc {
        annotation,
        pattern_symbols,
        captured_symbols,
        body,
        is_self_recursive,
    } = partial_proc;

    // unify the called function with the specialized signature, then specialize the function body
    let snapshot = env.subs.snapshot();
    let cache_snapshot = layout_cache.snapshot();

    let unified = roc_unify::unify::unify(env.subs, annotation, fn_var);

    let is_valid = matches!(unified, roc_unify::unify::Unified::Success(_));
    debug_assert!(is_valid, "unificaton failure for {:?}", proc_name);

    // if this is a closure, add the closure record argument
    let pattern_symbols = if let CapturedSymbols::Captured(_) = captured_symbols {
        let mut temp = Vec::from_iter_in(pattern_symbols.iter().copied(), env.arena);
        temp.push(Symbol::ARG_CLOSURE);
        temp.into_bump_slice()
    } else {
        pattern_symbols
    };

    let specialized =
        build_specialized_proc_from_var(env, layout_cache, proc_name, pattern_symbols, fn_var)?;

    // determine the layout of aliases/rigids exposed to the host
    let host_exposed_layouts = if host_exposed_variables.is_empty() {
        HostExposedLayouts::NotHostExposed
    } else {
        let mut aliases = MutMap::default();

        for (symbol, variable) in host_exposed_variables {
            let layout = layout_cache
                .from_var(env.arena, *variable, env.subs)
                .unwrap();
            aliases.insert(*symbol, layout);
        }

        HostExposedLayouts::HostExposed {
            rigids: MutMap::default(),
            aliases,
        }
    };

    let recursivity = if is_self_recursive {
        SelfRecursive::SelfRecursive(JoinPointId(env.unique_symbol()))
    } else {
        SelfRecursive::NotSelfRecursive
    };

    let mut specialized_body = from_can(env, fn_var, body, procs, layout_cache);

    match specialized {
        SpecializedLayout::FunctionPointerBody {
            arguments,
            ret_layout,
            closure: opt_closure_layout,
        } => {
            // this is a function body like
            //
            //      foo = Num.add
            //
            // we need to expand this to
            //
            //      foo = \x,y -> Num.add x y

            // reset subs, so we don't get type errors when specializing for a different signature
            layout_cache.rollback_to(cache_snapshot);
            env.subs.rollback_to(snapshot);

            let closure_data_layout = match opt_closure_layout {
                Some(closure_layout) => Some(closure_layout.as_named_layout(proc_name)),
                None => None,
            };

            // I'm not sure how to handle the closure case, does it ever occur?
            debug_assert_eq!(closure_data_layout, None);
            debug_assert!(matches!(captured_symbols, CapturedSymbols::None));

            // this will be a thunk returning a function, so its ret_layout must be a function!
            let full_layout = Layout::FunctionPointer(arguments, env.arena.alloc(ret_layout));

            let proc = Proc {
                name: proc_name,
                args: &[],
                body: specialized_body,
                closure_data_layout,
                ret_layout: full_layout,
                is_self_recursive: recursivity,
                host_exposed_layouts,
            };

            Ok(proc)
        }
        SpecializedLayout::FunctionBody {
            arguments: proc_args,
            closure: opt_closure_layout,
            ret_layout,
        } => {
            // unpack the closure symbols, if any
            match (opt_closure_layout.clone(), captured_symbols) {
                (Some(closure_layout), CapturedSymbols::Captured(captured)) => {
                    debug_assert!(!captured.is_empty());

                    let wrapped = closure_layout.get_wrapped();

                    let internal_layout = closure_layout.internal_layout();

                    match internal_layout {
                        Layout::Union(_) => {
                            // here we rely on the fact that a union in a closure would be stored in a one-element record
                            // a closure layout that is a union must be a of the shape `Closure1 ... | Closure2 ...`
                            let tag_layout = closure_layout.as_named_layout(proc_name);

                            match tag_layout {
                                Layout::Struct(field_layouts) => {
                                    // NOTE closure unions do not store the tag!
                                    let field_layouts = &field_layouts[1..];

                                    // TODO check for field_layouts.len() == 1 and do a rename in that case?
                                    for (index, (symbol, _variable)) in captured.iter().enumerate()
                                    {
                                        // TODO therefore should the wrapped here not be RecordOrSingleTagUnion?
                                        let expr = Expr::AccessAtIndex {
                                            index: index as _,
                                            field_layouts,
                                            structure: Symbol::ARG_CLOSURE,
                                            wrapped,
                                        };

                                        let layout = field_layouts[index].clone();

                                        specialized_body = Stmt::Let(
                                            *symbol,
                                            expr,
                                            layout,
                                            env.arena.alloc(specialized_body),
                                        );
                                    }
                                }
                                _ => unreachable!("closure tag must store a struct"),
                            }
                        }
                        Layout::Struct(field_layouts) => {
                            debug_assert_eq!(
                                captured.len(),
                                field_layouts.len(),
                                "{:?} captures {:?} but has layout {:?}",
                                proc_name,
                                &captured,
                                &field_layouts
                            );

                            if field_layouts.len() > 1 {
                                for (index, (symbol, _variable)) in captured.iter().enumerate() {
                                    let expr = Expr::AccessAtIndex {
                                        index: index as _,
                                        field_layouts,
                                        structure: Symbol::ARG_CLOSURE,
                                        wrapped,
                                    };

                                    let layout = field_layouts[index].clone();

                                    specialized_body = Stmt::Let(
                                        *symbol,
                                        expr,
                                        layout,
                                        env.arena.alloc(specialized_body),
                                    );
                                }
                            } else {
                                let symbol = captured[0].0;

                                substitute_in_exprs(
                                    env.arena,
                                    &mut specialized_body,
                                    symbol,
                                    Symbol::ARG_CLOSURE,
                                );
                            }
                        }
                        _other => {
                            // the closure argument is not a union or a record
                            debug_assert_eq!(
                                captured.len(),
                                1,
                                "mismatch {:?} captures {:?}",
                                proc_name,
                                &captured
                            );

                            let symbol = captured[0].0;

                            substitute_in_exprs(
                                env.arena,
                                &mut specialized_body,
                                symbol,
                                Symbol::ARG_CLOSURE,
                            );
                        }
                    }
                }
                (None, CapturedSymbols::None) => {}
                _ => unreachable!("to closure or not to closure?"),
            }

            // reset subs, so we don't get type errors when specializing for a different signature
            layout_cache.rollback_to(cache_snapshot);
            env.subs.rollback_to(snapshot);

            let closure_data_layout = match opt_closure_layout {
                Some(closure_layout) => Some(closure_layout.as_named_layout(proc_name)),
                None => None,
            };

            let proc = Proc {
                name: proc_name,
                args: proc_args,
                body: specialized_body,
                closure_data_layout,
                ret_layout,
                is_self_recursive: recursivity,
                host_exposed_layouts,
            };

            Ok(proc)
        }
    }
}

enum SpecializedLayout<'a> {
    /// A body like `foo = \a,b,c -> ...`
    FunctionBody {
        arguments: &'a [(Layout<'a>, Symbol)],
        closure: Option<ClosureLayout<'a>>,
        ret_layout: Layout<'a>,
    },
    /// A body like `foo = Num.add`
    FunctionPointerBody {
        arguments: &'a [Layout<'a>],
        closure: Option<ClosureLayout<'a>>,
        ret_layout: Layout<'a>,
    },
}

#[allow(clippy::type_complexity)]
fn build_specialized_proc_from_var<'a>(
    env: &mut Env<'a, '_>,
    layout_cache: &mut LayoutCache<'a>,
    proc_name: Symbol,
    pattern_symbols: &[Symbol],
    fn_var: Variable,
) -> Result<SpecializedLayout<'a>, LayoutProblem> {
    match layout_cache.from_var(env.arena, fn_var, env.subs) {
        Ok(Layout::FunctionPointer(pattern_layouts, ret_layout)) => {
            let mut pattern_layouts_vec = Vec::with_capacity_in(pattern_layouts.len(), env.arena);
            pattern_layouts_vec.extend_from_slice(pattern_layouts);

            build_specialized_proc(
                env.arena,
                proc_name,
                pattern_symbols,
                pattern_layouts_vec,
                None,
                ret_layout.clone(),
            )
        }
        Ok(Layout::Closure(pattern_layouts, closure_layout, ret_layout)) => {
            let mut pattern_layouts_vec = Vec::with_capacity_in(pattern_layouts.len(), env.arena);
            pattern_layouts_vec.extend_from_slice(pattern_layouts);

            build_specialized_proc(
                env.arena,
                proc_name,
                pattern_symbols,
                pattern_layouts_vec,
                Some(closure_layout),
                ret_layout.clone(),
            )
        }
        _ => {
            match env.subs.get_without_compacting(fn_var).content {
                Content::Structure(FlatType::Func(pattern_vars, closure_var, ret_var)) => {
                    let closure_layout = ClosureLayout::from_var(env.arena, env.subs, closure_var)?;
                    build_specialized_proc_adapter(
                        env,
                        layout_cache,
                        proc_name,
                        pattern_symbols,
                        &pattern_vars,
                        closure_layout,
                        ret_var,
                    )
                }
                Content::Structure(FlatType::Apply(Symbol::ATTR_ATTR, args))
                    if !pattern_symbols.is_empty() =>
                {
                    build_specialized_proc_from_var(
                        env,
                        layout_cache,
                        proc_name,
                        pattern_symbols,
                        args[1],
                    )
                }
                Content::Alias(_, _, actual) => build_specialized_proc_from_var(
                    env,
                    layout_cache,
                    proc_name,
                    pattern_symbols,
                    actual,
                ),
                _ => {
                    // a top-level constant 0-argument thunk
                    build_specialized_proc_adapter(
                        env,
                        layout_cache,
                        proc_name,
                        pattern_symbols,
                        &[],
                        None,
                        fn_var,
                    )
                }
            }
        }
    }
}
#[allow(clippy::type_complexity)]
fn build_specialized_proc_adapter<'a>(
    env: &mut Env<'a, '_>,
    layout_cache: &mut LayoutCache<'a>,
    proc_name: Symbol,
    pattern_symbols: &[Symbol],
    pattern_vars: &[Variable],
    opt_closure_layout: Option<ClosureLayout<'a>>,
    ret_var: Variable,
) -> Result<SpecializedLayout<'a>, LayoutProblem> {
    let mut arg_layouts = Vec::with_capacity_in(pattern_vars.len(), &env.arena);

    for arg_var in pattern_vars {
        let layout = layout_cache.from_var(&env.arena, *arg_var, env.subs)?;

        arg_layouts.push(layout);
    }

    let ret_layout = layout_cache
        .from_var(&env.arena, ret_var, env.subs)
        .unwrap_or_else(|err| panic!("TODO handle invalid function {:?}", err));

    build_specialized_proc(
        env.arena,
        proc_name,
        pattern_symbols,
        arg_layouts,
        opt_closure_layout,
        ret_layout,
    )
}

#[allow(clippy::type_complexity)]
fn build_specialized_proc<'a>(
    arena: &'a Bump,
    proc_name: Symbol,
    pattern_symbols: &[Symbol],
    pattern_layouts: Vec<'a, Layout<'a>>,
    opt_closure_layout: Option<ClosureLayout<'a>>,
    ret_layout: Layout<'a>,
) -> Result<SpecializedLayout<'a>, LayoutProblem> {
    let mut proc_args = Vec::with_capacity_in(pattern_layouts.len(), arena);

    let pattern_layouts_len = pattern_layouts.len();
    let pattern_layouts_slice = pattern_layouts.clone().into_bump_slice();

    for (arg_layout, arg_name) in pattern_layouts.into_iter().zip(pattern_symbols.iter()) {
        proc_args.push((arg_layout, *arg_name));
    }

    // Given
    //
    //     foo =
    //         x = 42
    //
    //         f = \{} -> x
    //
    // We desugar that into
    //
    //     f = \{}, x -> x
    //
    //     foo =
    //         x = 42
    //
    //         f_closure = { ptr: f, closure: x }
    //
    // then
    use SpecializedLayout::*;
    match opt_closure_layout {
        Some(layout) if pattern_symbols.last() == Some(&Symbol::ARG_CLOSURE) => {
            // here we define the lifted (now top-level) f function. Its final argument is `Symbol::ARG_CLOSURE`,
            // it stores the closure structure (just an integer in this case)
            proc_args.push((layout.as_block_of_memory_layout(), Symbol::ARG_CLOSURE));

            debug_assert_eq!(
                pattern_layouts_len + 1,
                pattern_symbols.len(),
                "Tried to zip two vecs with different lengths in {:?}!",
                proc_name,
            );

            let proc_args = proc_args.into_bump_slice();

            Ok(FunctionBody {
                arguments: proc_args,
                closure: Some(layout),
                ret_layout,
            })
        }
        Some(layout) => {
            // else if there is a closure layout, we're building the `f_closure` value
            // that means we're really creating a ( function_ptr, closure_data ) pair

            let closure_data_layout = layout.as_block_of_memory_layout();
            let function_ptr_layout = Layout::FunctionPointer(
                arena.alloc([Layout::Struct(&[]), closure_data_layout.clone()]),
                arena.alloc(ret_layout),
            );

            let closure_layout =
                Layout::Struct(arena.alloc([function_ptr_layout, closure_data_layout]));

            Ok(FunctionBody {
                arguments: &[],
                closure: None,
                ret_layout: closure_layout,
            })
        }
        None => {
            // else we're making a normal function, no closure problems to worry about
            // we'll just assert some things

            // make sure there is not arg_closure argument without a closure layout
            debug_assert!(pattern_symbols.last() != Some(&Symbol::ARG_CLOSURE));

            use std::cmp::Ordering;
            match pattern_layouts_len.cmp(&pattern_symbols.len()) {
                Ordering::Equal => {
                    let proc_args = proc_args.into_bump_slice();

                    Ok(FunctionBody {
                        arguments: proc_args,
                        closure: None,
                        ret_layout,
                    })
                }
                Ordering::Greater => {
                    if pattern_symbols.is_empty() {
                        Ok(FunctionPointerBody {
                            arguments: pattern_layouts_slice,
                            closure: None,
                            ret_layout,
                        })
                    } else {
                        // so far, the problem when hitting this branch was always somewhere else
                        // I think this branch should not be reachable in a bugfree compiler
                        panic!(
                        "more arguments (according to the layout) than argument symbols for {:?}",
                        proc_name
                    )
                    }
                }
                Ordering::Less => panic!(
                    "more argument symbols than arguments (according to the layout) for {:?}",
                    proc_name
                ),
            }
        }
    }
}

fn specialize<'a>(
    env: &mut Env<'a, '_>,
    procs: &mut Procs<'a>,
    proc_name: Symbol,
    layout_cache: &mut LayoutCache<'a>,
    pending: PendingSpecialization,
    partial_proc: PartialProc<'a>,
) -> Result<(Proc<'a>, Layout<'a>), LayoutProblem> {
    let PendingSpecialization {
        solved_type,
        host_exposed_aliases,
    } = pending;

    specialize_solved_type(
        env,
        procs,
        proc_name,
        layout_cache,
        solved_type,
        host_exposed_aliases,
        partial_proc,
    )
}

fn introduce_solved_type_to_subs<'a>(env: &mut Env<'a, '_>, solved_type: &SolvedType) -> Variable {
    use roc_solve::solve::insert_type_into_subs;
    use roc_types::solved_types::{to_type, FreeVars};
    use roc_types::subs::VarStore;
    let mut free_vars = FreeVars::default();
    let mut var_store = VarStore::new_from_subs(env.subs);

    let before = var_store.peek();

    let normal_type = to_type(solved_type, &mut free_vars, &mut var_store);

    let after = var_store.peek();
    let variables_introduced = after - before;

    env.subs.extend_by(variables_introduced as usize);

    insert_type_into_subs(env.subs, &normal_type)
}

fn specialize_solved_type<'a>(
    env: &mut Env<'a, '_>,
    procs: &mut Procs<'a>,
    proc_name: Symbol,
    layout_cache: &mut LayoutCache<'a>,
    solved_type: SolvedType,
    host_exposed_aliases: MutMap<Symbol, SolvedType>,
    partial_proc: PartialProc<'a>,
) -> Result<(Proc<'a>, Layout<'a>), LayoutProblem> {
    // add the specializations that other modules require of us
    use roc_solve::solve::instantiate_rigids;

    let snapshot = env.subs.snapshot();
    let cache_snapshot = layout_cache.snapshot();

    let fn_var = introduce_solved_type_to_subs(env, &solved_type);

    // make sure rigid variables in the annotation are converted to flex variables
    instantiate_rigids(env.subs, partial_proc.annotation);

    let mut host_exposed_variables = Vec::with_capacity_in(host_exposed_aliases.len(), env.arena);

    for (symbol, solved_type) in host_exposed_aliases {
        let alias_var = introduce_solved_type_to_subs(env, &solved_type);

        host_exposed_variables.push((symbol, alias_var));
    }

    let specialized = specialize_external(
        env,
        procs,
        proc_name,
        layout_cache,
        fn_var,
        &host_exposed_variables,
        partial_proc,
    );

    match specialized {
        Ok(proc) => {
            let layout = layout_cache
                .from_var(&env.arena, fn_var, env.subs)
                .unwrap_or_else(|err| panic!("TODO handle invalid function {:?}", err));
            env.subs.rollback_to(snapshot);
            layout_cache.rollback_to(cache_snapshot);
            Ok((proc, layout))
        }
        Err(error) => {
            env.subs.rollback_to(snapshot);
            layout_cache.rollback_to(cache_snapshot);
            Err(error)
        }
    }
}

#[derive(Debug)]
struct FunctionLayouts<'a> {
    full: Layout<'a>,
    arguments: &'a [Layout<'a>],
    result: Layout<'a>,
}

impl<'a> FunctionLayouts<'a> {
    pub fn from_layout(arena: &'a Bump, layout: Layout<'a>) -> Self {
        match &layout {
            Layout::FunctionPointer(arguments, result) => FunctionLayouts {
                arguments,
                result: (*result).clone(),
                full: layout,
            },
            Layout::Closure(arguments, closure_layout, result) => {
                let full = ClosureLayout::extend_function_layout(
                    arena,
                    arguments,
                    closure_layout.clone(),
                    result,
                );
                FunctionLayouts::from_layout(arena, full)
            }
            _ => FunctionLayouts {
                full: layout.clone(),
                arguments: &[],
                result: layout,
            },
        }
    }
}

fn specialize_naked_symbol<'a>(
    env: &mut Env<'a, '_>,
    variable: Variable,
    procs: &mut Procs<'a>,
    layout_cache: &mut LayoutCache<'a>,
    assigned: Symbol,
    hole: &'a Stmt<'a>,
    symbol: Symbol,
) -> Stmt<'a> {
    if procs.module_thunks.contains(&symbol) {
        let partial_proc = procs.partial_procs.get(&symbol).unwrap();
        let fn_var = partial_proc.annotation;

        // This is a top-level declaration, which will code gen to a 0-arity thunk.
        let result = call_by_name(
            env,
            procs,
            fn_var,
            symbol,
            std::vec::Vec::new(),
            layout_cache,
            assigned,
            env.arena.alloc(Stmt::Ret(assigned)),
        );

        return result;
    } else if env.is_imported_symbol(symbol) {
        match layout_cache.from_var(env.arena, variable, env.subs) {
            Err(e) => panic!("invalid layout {:?}", e),
            Ok(layout @ Layout::FunctionPointer(_, _)) => {
                add_needed_external(procs, env, variable, symbol);

                match hole {
                    Stmt::Jump(_, _) => todo!("not sure what to do in this case yet"),
                    _ => {
                        let expr = Expr::FunctionPointer(symbol, layout.clone());
                        let new_symbol = env.unique_symbol();
                        return Stmt::Let(
                            new_symbol,
                            expr,
                            layout,
                            env.arena.alloc(Stmt::Ret(new_symbol)),
                        );
                    }
                }
            }
            Ok(_) => {
                // this is a 0-arity thunk
                let result = call_by_name(
                    env,
                    procs,
                    variable,
                    symbol,
                    std::vec::Vec::new(),
                    layout_cache,
                    assigned,
                    env.arena.alloc(Stmt::Ret(assigned)),
                );
                return result;
            }
        }
    }

    // A bit ugly, but it does the job
    match hole {
        Stmt::Jump(id, _) => Stmt::Jump(*id, env.arena.alloc([symbol])),
        _ => {
            let result = Stmt::Ret(symbol);
            let original = symbol;

            // we don't have a more accurate variable available, which means the variable
            // from the partial_proc will be used. So far that has given the correct
            // result, but I'm not sure this will continue to be the case in more complex
            // examples.
            let opt_fn_var = None;

            // if this is a function symbol, ensure that it's properly specialized!
            reuse_function_symbol(
                env,
                procs,
                layout_cache,
                opt_fn_var,
                symbol,
                result,
                original,
            )
        }
    }
}

pub fn with_hole<'a>(
    env: &mut Env<'a, '_>,
    can_expr: roc_can::expr::Expr,
    variable: Variable,
    procs: &mut Procs<'a>,
    layout_cache: &mut LayoutCache<'a>,
    assigned: Symbol,
    hole: &'a Stmt<'a>,
) -> Stmt<'a> {
    use roc_can::expr::Expr::*;

    let arena = env.arena;

    match can_expr {
        Int(_, num) => Stmt::Let(
            assigned,
            Expr::Literal(Literal::Int(num)),
            Layout::Builtin(Builtin::Int64),
            hole,
        ),

        Float(_, num) => Stmt::Let(
            assigned,
            Expr::Literal(Literal::Float(num)),
            Layout::Builtin(Builtin::Float64),
            hole,
        ),

        Str(string) => Stmt::Let(
            assigned,
            Expr::Literal(Literal::Str(arena.alloc(string))),
            Layout::Builtin(Builtin::Str),
            hole,
        ),

        Num(var, num) => match num_argument_to_int_or_float(env.subs, var) {
            IntOrFloat::IntType => Stmt::Let(
                assigned,
                Expr::Literal(Literal::Int(num)),
                Layout::Builtin(Builtin::Int64),
                hole,
            ),
            IntOrFloat::FloatType => Stmt::Let(
                assigned,
                Expr::Literal(Literal::Float(num as f64)),
                Layout::Builtin(Builtin::Float64),
                hole,
            ),
        },
        LetNonRec(def, cont, _) => {
            if let roc_can::pattern::Pattern::Identifier(symbol) = &def.loc_pattern.value {
                if let Closure {
                    function_type,
                    return_type,
                    recursive,
                    arguments,
                    loc_body: boxed_body,
                    captured_symbols,
                    ..
                } = def.loc_expr.value
                {
                    // Extract Procs, but discard the resulting Expr::Load.
                    // That Load looks up the pointer, which we won't use here!

                    let loc_body = *boxed_body;

                    let is_self_recursive =
                        !matches!(recursive, roc_can::expr::Recursive::NotRecursive);

                    // this should be a top-level declaration, and hence have no captured symbols
                    // if we ever do hit this (and it's not a bug), we should make sure to put the
                    // captured symbols into a CapturedSymbols and give it to insert_named
                    debug_assert!(captured_symbols.is_empty());

                    procs.insert_named(
                        env,
                        layout_cache,
                        *symbol,
                        function_type,
                        arguments,
                        loc_body,
                        CapturedSymbols::None,
                        is_self_recursive,
                        return_type,
                    );

                    return with_hole(
                        env,
                        cont.value,
                        variable,
                        procs,
                        layout_cache,
                        assigned,
                        hole,
                    );
                }
            }

            if let roc_can::pattern::Pattern::Identifier(symbol) = def.loc_pattern.value {
                // special-case the form `let x = E in x`
                // not doing so will drop the `hole`
                match &cont.value {
                    roc_can::expr::Expr::Var(original) if *original == symbol => {
                        return with_hole(
                            env,
                            def.loc_expr.value,
                            def.expr_var,
                            procs,
                            layout_cache,
                            assigned,
                            hole,
                        );
                    }
                    _ => {}
                }

                // continue with the default path
                let mut stmt = with_hole(
                    env,
                    cont.value,
                    variable,
                    procs,
                    layout_cache,
                    assigned,
                    hole,
                );

                // a variable is aliased
                if let roc_can::expr::Expr::Var(original) = def.loc_expr.value {
                    // a variable is aliased, e.g.
                    //
                    //  foo = bar
                    //
                    // or
                    //
                    //  foo = RBTRee.empty

                    stmt = handle_variable_aliasing(
                        env,
                        procs,
                        layout_cache,
                        def.expr_var,
                        symbol,
                        original,
                        stmt,
                    );

                    stmt
                } else {
                    with_hole(
                        env,
                        def.loc_expr.value,
                        def.expr_var,
                        procs,
                        layout_cache,
                        symbol,
                        env.arena.alloc(stmt),
                    )
                }
            } else {
                // this may be a destructure pattern
                let (mono_pattern, assignments) =
                    match from_can_pattern(env, layout_cache, &def.loc_pattern.value) {
                        Ok(v) => v,
                        Err(_runtime_error) => {
                            // todo
                            panic!();
                        }
                    };

                let context = crate::exhaustive::Context::BadDestruct;
                match crate::exhaustive::check(
                    def.loc_pattern.region,
                    &[(
                        Located::at(def.loc_pattern.region, mono_pattern.clone()),
                        crate::exhaustive::Guard::NoGuard,
                    )],
                    context,
                ) {
                    Ok(_) => {}
                    Err(errors) => {
                        for error in errors {
                            env.problems.push(MonoProblem::PatternProblem(error))
                        }
                    } // TODO make all variables bound in the pattern evaluate to a runtime error
                      // return Stmt::RuntimeError("TODO non-exhaustive pattern");
                }

                let mut hole = hole;

                for (symbol, variable, expr) in assignments {
                    let stmt = with_hole(env, expr, variable, procs, layout_cache, symbol, hole);

                    hole = env.arena.alloc(stmt);
                }

                // convert the continuation
                let mut stmt = with_hole(
                    env,
                    cont.value,
                    variable,
                    procs,
                    layout_cache,
                    assigned,
                    hole,
                );

                let outer_symbol = env.unique_symbol();
                stmt = store_pattern(env, procs, layout_cache, &mono_pattern, outer_symbol, stmt)
                    .unwrap();

                // convert the def body, store in outer_symbol
                with_hole(
                    env,
                    def.loc_expr.value,
                    def.expr_var,
                    procs,
                    layout_cache,
                    outer_symbol,
                    env.arena.alloc(stmt),
                )
            }
        }
        LetRec(defs, cont, _) => {
            // because Roc is strict, only functions can be recursive!
            for def in defs.into_iter() {
                if let roc_can::pattern::Pattern::Identifier(symbol) = &def.loc_pattern.value {
                    if let Closure {
                        function_type,
                        return_type,
                        recursive,
                        arguments,
                        loc_body: boxed_body,
                        ..
                    } = def.loc_expr.value
                    {
                        // Extract Procs, but discard the resulting Expr::Load.
                        // That Load looks up the pointer, which we won't use here!

                        let loc_body = *boxed_body;

                        let is_self_recursive =
                            !matches!(recursive, roc_can::expr::Recursive::NotRecursive);

                        procs.insert_named(
                            env,
                            layout_cache,
                            *symbol,
                            function_type,
                            arguments,
                            loc_body,
                            CapturedSymbols::None,
                            is_self_recursive,
                            return_type,
                        );

                        continue;
                    }
                }
                unreachable!("recursive value does not have Identifier pattern")
            }

            with_hole(
                env,
                cont.value,
                variable,
                procs,
                layout_cache,
                assigned,
                hole,
            )
        }
        Var(symbol) => {
            specialize_naked_symbol(env, variable, procs, layout_cache, assigned, hole, symbol)
        }
        Tag {
            variant_var,
            name: tag_name,
            arguments: mut args,
            ..
        } => {
            use crate::layout::UnionVariant::*;
            let arena = env.arena;

            let variant = crate::layout::union_sorted_tags(env.arena, variant_var, env.subs);

            match variant {
                Never => unreachable!(
                    "The `[]` type has no constructors, source var {:?}",
                    variant_var
                ),
                Unit | UnitWithArguments => {
                    Stmt::Let(assigned, Expr::Struct(&[]), Layout::Struct(&[]), hole)
                }
                BoolUnion { ttrue, .. } => Stmt::Let(
                    assigned,
                    Expr::Literal(Literal::Bool(tag_name == ttrue)),
                    Layout::Builtin(Builtin::Int1),
                    hole,
                ),
                ByteUnion(tag_names) => {
                    let tag_id = tag_names
                        .iter()
                        .position(|key| key == &tag_name)
                        .expect("tag must be in its own type");

                    Stmt::Let(
                        assigned,
                        Expr::Literal(Literal::Byte(tag_id as u8)),
                        Layout::Builtin(Builtin::Int8),
                        hole,
                    )
                }

                Unwrapped(field_layouts) => {
                    let mut field_symbols_temp =
                        Vec::with_capacity_in(field_layouts.len(), env.arena);

                    for (var, arg) in args.drain(..) {
                        // Layout will unpack this unwrapped tack if it only has one (non-zero-sized) field
                        let layout = layout_cache
                            .from_var(env.arena, var, env.subs)
                            .unwrap_or_else(|err| {
                                panic!("TODO turn fn_var into a RuntimeError {:?}", err)
                            });

                        let alignment = layout.alignment_bytes(8);

                        let symbol = possible_reuse_symbol(env, procs, &arg.value);
                        field_symbols_temp.push((
                            alignment,
                            symbol,
                            ((var, arg), &*env.arena.alloc(symbol)),
                        ));
                    }
                    field_symbols_temp.sort_by(|a, b| b.0.cmp(&a.0));

                    let mut field_symbols = Vec::with_capacity_in(field_layouts.len(), env.arena);

                    for (_, symbol, _) in field_symbols_temp.iter() {
                        field_symbols.push(*symbol);
                    }

                    let field_symbols = field_symbols.into_bump_slice();

                    // Layout will unpack this unwrapped tack if it only has one (non-zero-sized) field
                    let layout = layout_cache
                        .from_var(env.arena, variant_var, env.subs)
                        .unwrap_or_else(|err| {
                            panic!("TODO turn fn_var into a RuntimeError {:?}", err)
                        });

                    // even though this was originally a Tag, we treat it as a Struct from now on
                    let stmt = Stmt::Let(assigned, Expr::Struct(field_symbols), layout, hole);

                    let iter = field_symbols_temp.into_iter().map(|(_, _, data)| data);
                    assign_to_symbols(env, procs, layout_cache, iter, stmt)
                }
                Wrapped(sorted_tag_layouts) => {
                    let union_size = sorted_tag_layouts.len() as u8;
                    let (tag_id, (_, _)) = sorted_tag_layouts
                        .iter()
                        .enumerate()
                        .find(|(_, (key, _))| key == &tag_name)
                        .expect("tag must be in its own type");

                    let mut field_symbols_temp = Vec::with_capacity_in(args.len(), env.arena);

                    for (var, mut arg) in args.drain(..) {
                        // Layout will unpack this unwrapped tack if it only has one (non-zero-sized) field
                        let layout = match layout_cache.from_var(env.arena, var, env.subs) {
                            Ok(cached) => cached,
                            Err(LayoutProblem::UnresolvedTypeVar(_)) => {
                                // this argument has type `forall a. a`, which is isomorphic to
                                // the empty type (Void, Never, the empty tag union `[]`)
                                use roc_can::expr::Expr;
                                use roc_problem::can::RuntimeError;
                                arg.value = Expr::RuntimeError(RuntimeError::VoidValue);
                                Layout::Struct(&[])
                            }
                            Err(LayoutProblem::Erroneous) => {
                                // something went very wrong
                                panic!("TODO turn fn_var into a RuntimeError")
                            }
                        };

                        let alignment = layout.alignment_bytes(8);

                        let symbol = possible_reuse_symbol(env, procs, &arg.value);
                        field_symbols_temp.push((
                            alignment,
                            symbol,
                            ((var, arg), &*env.arena.alloc(symbol)),
                        ));
                    }
                    field_symbols_temp.sort_by(|a, b| b.0.cmp(&a.0));

                    let mut field_symbols: Vec<Symbol> = Vec::with_capacity_in(args.len(), arena);
                    let tag_id_symbol = env.unique_symbol();
                    field_symbols.push(tag_id_symbol);

                    for (_, symbol, _) in field_symbols_temp.iter() {
                        field_symbols.push(*symbol);
                    }

                    let mut layouts: Vec<&'a [Layout<'a>]> =
                        Vec::with_capacity_in(sorted_tag_layouts.len(), env.arena);

                    for (_, arg_layouts) in sorted_tag_layouts.into_iter() {
                        layouts.push(arg_layouts);
                    }

                    let field_symbols = field_symbols.into_bump_slice();
                    let layout = Layout::Union(layouts.into_bump_slice());
                    let tag = Expr::Tag {
                        tag_layout: layout.clone(),
                        tag_name,
                        tag_id: tag_id as u8,
                        union_size,
                        arguments: field_symbols,
                    };

                    let mut stmt = Stmt::Let(assigned, tag, layout, hole);
                    let iter = field_symbols_temp
                        .drain(..)
                        .map(|x| x.2 .0)
                        .rev()
                        .zip(field_symbols.iter().rev());

                    stmt = assign_to_symbols(env, procs, layout_cache, iter, stmt);

                    // define the tag id
                    stmt = Stmt::Let(
                        tag_id_symbol,
                        Expr::Literal(Literal::Int(tag_id as i64)),
                        Layout::Builtin(Builtin::Int64),
                        arena.alloc(stmt),
                    );

                    stmt
                }
            }
        }

        Record {
            record_var,
            mut fields,
            ..
        } => {
            let sorted_fields = crate::layout::sort_record_fields(env.arena, record_var, env.subs);

            let mut field_symbols = Vec::with_capacity_in(fields.len(), env.arena);
            let mut can_fields = Vec::with_capacity_in(fields.len(), env.arena);

            enum Field {
                Function(Symbol, Variable),
                ValueSymbol,
                Field(roc_can::expr::Field),
            }

            for (label, variable, _) in sorted_fields.into_iter() {
                // TODO how should function pointers be handled here?
                use ReuseSymbol::*;
                match fields.remove(&label) {
                    Some(field) => match can_reuse_symbol(env, procs, &field.loc_expr.value) {
                        Imported(symbol) | LocalFunction(symbol) => {
                            field_symbols.push(symbol);
                            can_fields.push(Field::Function(symbol, variable));
                        }
                        Value(reusable) => {
                            field_symbols.push(reusable);
                            can_fields.push(Field::ValueSymbol);
                        }
                        NotASymbol => {
                            field_symbols.push(env.unique_symbol());
                            can_fields.push(Field::Field(field));
                        }
                    },
                    None => {
                        // this field was optional, but not given
                        continue;
                    }
                }
            }

            // creating a record from the var will unpack it if it's just a single field.
            let layout = layout_cache
                .from_var(env.arena, record_var, env.subs)
                .unwrap_or_else(|err| panic!("TODO turn fn_var into a RuntimeError {:?}", err));

            let field_symbols = field_symbols.into_bump_slice();
            let mut stmt = Stmt::Let(assigned, Expr::Struct(field_symbols), layout, hole);

            for (opt_field, symbol) in can_fields.into_iter().rev().zip(field_symbols.iter().rev())
            {
                match opt_field {
                    Field::ValueSymbol => {
                        // this symbol is already defined; nothing to do
                    }
                    Field::Function(symbol, variable) => {
                        stmt = reuse_function_symbol(
                            env,
                            procs,
                            layout_cache,
                            Some(variable),
                            symbol,
                            stmt,
                            symbol,
                        );
                    }
                    Field::Field(field) => {
                        stmt = with_hole(
                            env,
                            field.loc_expr.value,
                            field.var,
                            procs,
                            layout_cache,
                            *symbol,
                            env.arena.alloc(stmt),
                        );
                    }
                }
            }

            stmt
        }

        EmptyRecord => Stmt::Let(assigned, Expr::Struct(&[]), Layout::Struct(&[]), hole),

        If {
            cond_var,
            branch_var,
            branches,
            final_else,
        } => {
            let ret_layout = layout_cache
                .from_var(env.arena, branch_var, env.subs)
                .expect("invalid ret_layout");
            let cond_layout = layout_cache
                .from_var(env.arena, cond_var, env.subs)
                .expect("invalid cond_layout");

            // if the hole is a return, then we don't need to merge the two
            // branches together again, we can just immediately return
            let is_terminated = matches!(hole, Stmt::Ret(_));

            if is_terminated {
                let terminator = hole;

                let mut stmt = with_hole(
                    env,
                    final_else.value,
                    branch_var,
                    procs,
                    layout_cache,
                    assigned,
                    terminator,
                );

                for (loc_cond, loc_then) in branches.into_iter().rev() {
                    let branching_symbol = env.unique_symbol();
                    let then = with_hole(
                        env,
                        loc_then.value,
                        branch_var,
                        procs,
                        layout_cache,
                        assigned,
                        terminator,
                    );

                    stmt = Stmt::Cond {
                        cond_symbol: branching_symbol,
                        branching_symbol,
                        cond_layout: cond_layout.clone(),
                        branching_layout: cond_layout.clone(),
                        pass: env.arena.alloc(then),
                        fail: env.arena.alloc(stmt),
                        ret_layout: ret_layout.clone(),
                    };

                    // add condition
                    stmt = with_hole(
                        env,
                        loc_cond.value,
                        cond_var,
                        procs,
                        layout_cache,
                        branching_symbol,
                        env.arena.alloc(stmt),
                    );
                }
                stmt
            } else {
                let assigned_in_jump = env.unique_symbol();
                let id = JoinPointId(env.unique_symbol());

                let terminator = env
                    .arena
                    .alloc(Stmt::Jump(id, env.arena.alloc([assigned_in_jump])));

                let mut stmt = with_hole(
                    env,
                    final_else.value,
                    branch_var,
                    procs,
                    layout_cache,
                    assigned_in_jump,
                    terminator,
                );

                for (loc_cond, loc_then) in branches.into_iter().rev() {
                    let branching_symbol = env.unique_symbol();
                    let then = with_hole(
                        env,
                        loc_then.value,
                        branch_var,
                        procs,
                        layout_cache,
                        assigned_in_jump,
                        terminator,
                    );

                    stmt = Stmt::Cond {
                        cond_symbol: branching_symbol,
                        branching_symbol,
                        cond_layout: cond_layout.clone(),
                        branching_layout: cond_layout.clone(),
                        pass: env.arena.alloc(then),
                        fail: env.arena.alloc(stmt),
                        ret_layout: ret_layout.clone(),
                    };

                    // add condition
                    stmt = with_hole(
                        env,
                        loc_cond.value,
                        cond_var,
                        procs,
                        layout_cache,
                        branching_symbol,
                        env.arena.alloc(stmt),
                    );
                }

                let layout = layout_cache
                    .from_var(env.arena, branch_var, env.subs)
                    .unwrap_or_else(|err| panic!("TODO turn fn_var into a RuntimeError {:?}", err));

                let param = Param {
                    symbol: assigned,
                    layout,
                    borrow: false,
                };

                Stmt::Join {
                    id,
                    parameters: env.arena.alloc([param]),
                    remainder: env.arena.alloc(stmt),
                    continuation: hole,
                }
            }
        }

        When {
            cond_var,
            expr_var,
            region,
            loc_cond,
            branches,
        } => {
            let cond_symbol = possible_reuse_symbol(env, procs, &loc_cond.value);

            let id = JoinPointId(env.unique_symbol());

            let mut stmt = from_can_when(
                env,
                cond_var,
                expr_var,
                region,
                cond_symbol,
                branches,
                layout_cache,
                procs,
                Some(id),
            );

            // define the `when` condition
            stmt = assign_to_symbol(
                env,
                procs,
                layout_cache,
                cond_var,
                *loc_cond,
                cond_symbol,
                stmt,
            );

            let layout = layout_cache
                .from_var(env.arena, expr_var, env.subs)
                .unwrap_or_else(|err| panic!("TODO turn fn_var into a RuntimeError {:?}", err));

            let param = Param {
                symbol: assigned,
                layout,
                borrow: false,
            };

            Stmt::Join {
                id,
                parameters: env.arena.alloc([param]),
                remainder: env.arena.alloc(stmt),
                continuation: env.arena.alloc(hole),
            }
        }

        List { loc_elems, .. } if loc_elems.is_empty() => {
            // because an empty list has an unknown element type, it is handled differently
            let expr = Expr::EmptyArray;
            Stmt::Let(assigned, expr, Layout::Builtin(Builtin::EmptyList), hole)
        }

        List {
            list_var,
            elem_var,
            loc_elems,
        } => {
            let mut arg_symbols = Vec::with_capacity_in(loc_elems.len(), env.arena);
            for arg_expr in loc_elems.iter() {
                arg_symbols.push(possible_reuse_symbol(env, procs, &arg_expr.value));
            }
            let arg_symbols = arg_symbols.into_bump_slice();

            let elem_layout = layout_cache
                .from_var(env.arena, elem_var, env.subs)
                .unwrap_or_else(|err| panic!("TODO turn fn_var into a RuntimeError {:?}", err));

            let expr = Expr::Array {
                elem_layout: elem_layout.clone(),
                elems: arg_symbols,
            };

            let mode = crate::layout::mode_from_var(list_var, env.subs);

            let stmt = Stmt::Let(
                assigned,
                expr,
                Layout::Builtin(Builtin::List(mode, env.arena.alloc(elem_layout))),
                hole,
            );

            let iter = loc_elems
                .into_iter()
                .rev()
                .map(|e| (elem_var, e))
                .zip(arg_symbols.iter().rev());

            assign_to_symbols(env, procs, layout_cache, iter, stmt)
        }

        Access {
            record_var,
            field_var,
            field,
            loc_expr,
            ..
        } => {
            let sorted_fields = crate::layout::sort_record_fields(env.arena, record_var, env.subs);

            let mut index = None;
            let mut field_layouts = Vec::with_capacity_in(sorted_fields.len(), env.arena);

            let mut current = 0;
            for (label, _, opt_field_layout) in sorted_fields.into_iter() {
                match opt_field_layout {
                    Err(_) => {
                        // this was an optional field, and now does not exist!
                        // do not increment `current`!
                    }
                    Ok(field_layout) => {
                        field_layouts.push(field_layout);

                        if label == field {
                            index = Some(current);
                        }

                        current += 1;
                    }
                }
            }

            let record_symbol = possible_reuse_symbol(env, procs, &loc_expr.value);

            let wrapped = {
                let record_layout = layout_cache
                    .from_var(env.arena, record_var, env.subs)
                    .unwrap_or_else(|err| panic!("TODO turn fn_var into a RuntimeError {:?}", err));

                match Wrapped::opt_from_layout(&record_layout) {
                    Some(result) => result,
                    None => Wrapped::SingleElementRecord,
                }
            };

            let expr = Expr::AccessAtIndex {
                index: index.expect("field not in its own type") as u64,
                field_layouts: field_layouts.into_bump_slice(),
                structure: record_symbol,
                wrapped,
            };

            let layout = layout_cache
                .from_var(env.arena, field_var, env.subs)
                .unwrap_or_else(|err| panic!("TODO turn fn_var into a RuntimeError {:?}", err));

            let mut stmt = Stmt::Let(assigned, expr, layout, hole);

            stmt = assign_to_symbol(
                env,
                procs,
                layout_cache,
                record_var,
                *loc_expr,
                record_symbol,
                stmt,
            );

            stmt
        }

        Accessor {
            function_var,
            record_var,
            closure_var: _,
            ext_var,
            field_var,
            field,
        } => {
            // IDEA: convert accessor fromt
            //
            // .foo
            //
            // into
            //
            // (\r -> r.foo)
            let record_symbol = env.unique_symbol();
            let body = roc_can::expr::Expr::Access {
                record_var,
                ext_var,
                field_var,
                loc_expr: Box::new(Located::at_zero(roc_can::expr::Expr::Var(record_symbol))),
                field,
            };

            let loc_body = Located::at_zero(body);

            let name = env.unique_symbol();

            let arguments = vec![(
                record_var,
                Located::at_zero(roc_can::pattern::Pattern::Identifier(record_symbol)),
            )];

            match procs.insert_anonymous(
                env,
                name,
                function_var,
                arguments,
                loc_body,
                CapturedSymbols::None,
                field_var,
                layout_cache,
            ) {
                Ok(layout) => {
                    // TODO should the let have layout Pointer?
                    Stmt::Let(
                        assigned,
                        Expr::FunctionPointer(name, layout.clone()),
                        layout,
                        hole,
                    )
                }

                Err(_error) => Stmt::RuntimeError(
                    "TODO convert anonymous function error to a RuntimeError string",
                ),
            }
        }

        Update {
            record_var,
            symbol: structure,
            updates,
            ..
        } => {
            use FieldType::*;

            enum FieldType<'a> {
                CopyExisting(u64),
                UpdateExisting(&'a roc_can::expr::Field),
            };

            // Strategy: turn a record update into the creation of a new record.
            // This has the benefit that we don't need to do anything special for reference
            // counting

            let sorted_fields = crate::layout::sort_record_fields(env.arena, record_var, env.subs);

            let mut field_layouts = Vec::with_capacity_in(sorted_fields.len(), env.arena);

            let mut symbols = Vec::with_capacity_in(sorted_fields.len(), env.arena);
            let mut fields = Vec::with_capacity_in(sorted_fields.len(), env.arena);

            let mut current = 0;
            for (label, _, opt_field_layout) in sorted_fields.into_iter() {
                match opt_field_layout {
                    Err(_) => {
                        debug_assert!(!updates.contains_key(&label));
                        // this was an optional field, and now does not exist!
                        // do not increment `current`!
                    }
                    Ok(field_layout) => {
                        field_layouts.push(field_layout);

                        if let Some(field) = updates.get(&label) {
                            // TODO
                            let field_symbol =
                                possible_reuse_symbol(env, procs, &field.loc_expr.value);

                            fields.push(UpdateExisting(field));
                            symbols.push(field_symbol);
                        } else {
                            fields.push(CopyExisting(current));
                            symbols.push(env.unique_symbol());
                        }

                        current += 1;
                    }
                }
            }
            let symbols = symbols.into_bump_slice();

            let record_layout = layout_cache
                .from_var(env.arena, record_var, env.subs)
                .unwrap_or_else(|err| panic!("TODO turn fn_var into a RuntimeError {:?}", err));

            let field_layouts = match &record_layout {
                Layout::Struct(layouts) => *layouts,
                other => arena.alloc([other.clone()]),
            };

            let wrapped = if field_layouts.len() == 1 {
                Wrapped::SingleElementRecord
            } else {
                Wrapped::RecordOrSingleTagUnion
            };

            let expr = Expr::Struct(symbols);
            let mut stmt = Stmt::Let(assigned, expr, record_layout, hole);

            let it = field_layouts.iter().zip(symbols.iter()).zip(fields);
            for ((field_layout, symbol), what_to_do) in it {
                match what_to_do {
                    UpdateExisting(field) => {
                        stmt = assign_to_symbol(
                            env,
                            procs,
                            layout_cache,
                            field.var,
                            *field.loc_expr.clone(),
                            *symbol,
                            stmt,
                        );
                    }
                    CopyExisting(index) => {
                        let access_expr = Expr::AccessAtIndex {
                            structure,
                            index,
                            field_layouts,
                            wrapped,
                        };
                        stmt = Stmt::Let(
                            *symbol,
                            access_expr,
                            field_layout.clone(),
                            arena.alloc(stmt),
                        );
                    }
                }
            }

            stmt
        }

        Closure {
            function_type,
            return_type,
            name,
            arguments,
            captured_symbols,
            loc_body: boxed_body,
            ..
        } => {
            let loc_body = *boxed_body;

            match layout_cache.from_var(env.arena, function_type, env.subs) {
                Err(e) => panic!("invalid layout {:?}", e),
                Ok(Layout::Closure(argument_layouts, closure_layout, ret_layout)) => {
                    let mut captured_symbols = Vec::from_iter_in(captured_symbols, env.arena);
                    captured_symbols.sort();
                    let captured_symbols = captured_symbols.into_bump_slice();

                    procs
                        .insert_anonymous(
                            env,
                            name,
                            function_type,
                            arguments,
                            loc_body,
                            CapturedSymbols::Captured(captured_symbols),
                            return_type,
                            layout_cache,
                        )
                        .unwrap();

                    let closure_data_layout = closure_layout.as_block_of_memory_layout();
                    // define the function pointer
                    let function_ptr_layout = {
                        let mut temp =
                            Vec::from_iter_in(argument_layouts.iter().cloned(), env.arena);
                        temp.push(closure_data_layout.clone());
                        Layout::FunctionPointer(temp.into_bump_slice(), ret_layout)
                    };

                    let mut stmt = hole.clone();

                    let function_pointer = env.unique_symbol();
                    let closure_data = env.unique_symbol();

                    // define the closure
                    let expr = Expr::Struct(env.arena.alloc([function_pointer, closure_data]));

                    stmt = Stmt::Let(
                        assigned,
                        expr,
                        Layout::Struct(
                            env.arena
                                .alloc([function_ptr_layout.clone(), closure_data_layout.clone()]),
                        ),
                        env.arena.alloc(stmt),
                    );

                    // define the closure data

                    let symbols =
                        Vec::from_iter_in(captured_symbols.iter().map(|x| x.0), env.arena)
                            .into_bump_slice();

                    // define the closure data, unless it's a basic unwrapped type already
                    match closure_layout.build_closure_data(name, symbols) {
                        Ok(expr) => {
                            stmt = Stmt::Let(
                                closure_data,
                                expr,
                                closure_data_layout.clone(),
                                env.arena.alloc(stmt),
                            );
                        }
                        Err(current) => {
                            // there is only one symbol captured, use that immediately
                            substitute_in_exprs(env.arena, &mut stmt, closure_data, current);
                        }
                    }

                    let expr = Expr::FunctionPointer(name, function_ptr_layout.clone());

                    stmt = Stmt::Let(
                        function_pointer,
                        expr,
                        function_ptr_layout,
                        env.arena.alloc(stmt),
                    );

                    stmt
                }
                Ok(_) => {
                    match procs.insert_anonymous(
                        env,
                        name,
                        function_type,
                        arguments,
                        loc_body,
                        CapturedSymbols::None,
                        return_type,
                        layout_cache,
                    ) {
                        Ok(layout) => {
                            // TODO should the let have layout Pointer?
                            Stmt::Let(
                                assigned,
                                Expr::FunctionPointer(name, layout.clone()),
                                layout,
                                hole,
                            )
                        }

                        Err(_error) => Stmt::RuntimeError(
                            "TODO convert anonymous function error to a RuntimeError string",
                        ),
                    }
                }
            }
        }

        Call(boxed, loc_args, _) => {
            let (fn_var, loc_expr, _closure_var, ret_var) = *boxed;

            // even if a call looks like it's by name, it may in fact be by-pointer.
            // E.g. in `(\f, x -> f x)` the call is in fact by pointer.
            // So we check the function name against the list of partial procedures,
            // the procedures that we have lifted to the top-level and can call by name
            // if it's in there, it's a call by name, otherwise it's a call by pointer
            let is_known = |key| {
                // a proc in this module, or an imported symbol
                procs.partial_procs.contains_key(key) || key.module_id() != assigned.module_id()
            };

            match loc_expr.value {
                roc_can::expr::Expr::Var(proc_name) if is_known(&proc_name) => {
                    // a call by a known name
                    call_by_name(
                        env,
                        procs,
                        fn_var,
                        proc_name,
                        loc_args,
                        layout_cache,
                        assigned,
                        hole,
                    )
                }
                _ => {
                    // Call by pointer - the closure was anonymous, e.g.
                    //
                    // ((\a -> a) 5)
                    //
                    // It might even be the anonymous result of a conditional:
                    //
                    // ((if x > 0 then \a -> a else \_ -> 0) 5)
                    //
                    // It could be named too:
                    //
                    // ((if x > 0 then foo else bar) 5)
                    //
                    // also this occurs for functions passed in as arguments, e.g.
                    //
                    // (\f, x -> f x)

                    let arg_symbols = Vec::from_iter_in(
                        loc_args.iter().map(|(_, arg_expr)| {
                            possible_reuse_symbol(env, procs, &arg_expr.value)
                        }),
                        arena,
                    )
                    .into_bump_slice();

                    let full_layout = layout_cache
                        .from_var(env.arena, fn_var, env.subs)
                        .unwrap_or_else(|err| {
                            panic!("TODO turn fn_var into a RuntimeError {:?}", err)
                        });

                    let arg_layouts = match full_layout {
                        Layout::FunctionPointer(args, _) => args,
                        Layout::Closure(args, _, _) => args,
                        _ => unreachable!("function has layout that is not function pointer"),
                    };

                    let ret_layout = layout_cache
                        .from_var(env.arena, ret_var, env.subs)
                        .unwrap_or_else(|err| {
                            panic!("TODO turn fn_var into a RuntimeError {:?}", err)
                        });

                    // if the function expression (loc_expr) is already a symbol,
                    // re-use that symbol, and don't define its value again
                    let mut result;
                    use ReuseSymbol::*;
                    match can_reuse_symbol(env, procs, &loc_expr.value) {
                        LocalFunction(_) => {
                            unreachable!("if this was known to be a function, we would not be here")
                        }
                        Imported(_) => {
                            unreachable!("an imported value is never an anonymous function")
                        }
                        Value(function_symbol) => {
                            if let Layout::Closure(_, closure_fields, _) = full_layout {
                                // we're invoking a closure
                                let closure_record_symbol = env.unique_symbol();
                                let closure_function_symbol = env.unique_symbol();
                                let closure_symbol = function_symbol;

                                // layout of the closure record
                                let closure_record_layout =
                                    closure_fields.as_block_of_memory_layout();

                                let arg_symbols = {
                                    let mut temp =
                                        Vec::from_iter_in(arg_symbols.iter().copied(), env.arena);
                                    temp.push(closure_record_symbol);
                                    temp.into_bump_slice()
                                };

                                let arg_layouts = {
                                    let mut temp =
                                        Vec::from_iter_in(arg_layouts.iter().cloned(), env.arena);
                                    temp.push(closure_record_layout.clone());
                                    temp.into_bump_slice()
                                };

                                // layout of the function itself, so typically FunctionPointer(arg_layouts ++ [closure_record], ret_layout)
                                let function_ptr_layout = Layout::FunctionPointer(
                                    arg_layouts,
                                    env.arena.alloc(ret_layout.clone()),
                                );

                                // build the call
                                result = Stmt::Let(
                                    assigned,
                                    Expr::FunctionCall {
                                        call_type: CallType::ByPointer(closure_function_symbol),
                                        full_layout: function_ptr_layout.clone(),
                                        ret_layout: ret_layout.clone(),
                                        args: arg_symbols,
                                        arg_layouts,
                                    },
                                    ret_layout,
                                    arena.alloc(hole),
                                );

                                // layout of the ( function_pointer, closure_record ) pair
                                let closure_layout = env.arena.alloc([
                                    function_ptr_layout.clone(),
                                    closure_record_layout.clone(),
                                ]);

                                // extract & assign the closure function
                                let expr = Expr::AccessAtIndex {
                                    index: 0,
                                    field_layouts: closure_layout,
                                    structure: closure_symbol,
                                    wrapped: Wrapped::RecordOrSingleTagUnion,
                                };
                                result = Stmt::Let(
                                    closure_function_symbol,
                                    expr,
                                    function_ptr_layout,
                                    env.arena.alloc(result),
                                );

                                // extract & assign the closure record
                                let expr = Expr::AccessAtIndex {
                                    index: 1,
                                    field_layouts: closure_layout,
                                    structure: closure_symbol,
                                    wrapped: Wrapped::RecordOrSingleTagUnion,
                                };
                                result = Stmt::Let(
                                    closure_record_symbol,
                                    expr,
                                    closure_record_layout,
                                    env.arena.alloc(result),
                                );
                            } else {
                                result = Stmt::Let(
                                    assigned,
                                    Expr::FunctionCall {
                                        call_type: CallType::ByPointer(function_symbol),
                                        full_layout,
                                        ret_layout: ret_layout.clone(),
                                        args: arg_symbols,
                                        arg_layouts,
                                    },
                                    ret_layout,
                                    arena.alloc(hole),
                                );
                            }
                        }
                        NotASymbol => {
                            let function_symbol = env.unique_symbol();

                            result = Stmt::Let(
                                assigned,
                                Expr::FunctionCall {
                                    call_type: CallType::ByPointer(function_symbol),
                                    full_layout,
                                    ret_layout: ret_layout.clone(),
                                    args: arg_symbols,
                                    arg_layouts,
                                },
                                ret_layout,
                                arena.alloc(hole),
                            );

                            result = with_hole(
                                env,
                                loc_expr.value,
                                fn_var,
                                procs,
                                layout_cache,
                                function_symbol,
                                env.arena.alloc(result),
                            );
                        }
                    }
                    let iter = loc_args.into_iter().rev().zip(arg_symbols.iter().rev());
                    assign_to_symbols(env, procs, layout_cache, iter, result)
                }
            }
        }

        ForeignCall {
            foreign_symbol,
            args,
            ret_var,
        } => {
            let mut arg_symbols = Vec::with_capacity_in(args.len(), env.arena);

            for (_, arg_expr) in args.iter() {
                arg_symbols.push(possible_reuse_symbol(env, procs, &arg_expr));
            }
            let arg_symbols = arg_symbols.into_bump_slice();

            // layout of the return type
            let layout = layout_cache
                .from_var(env.arena, ret_var, env.subs)
                .unwrap_or_else(|err| todo!("TODO turn fn_var into a RuntimeError {:?}", err));

            let result = Stmt::Let(
                assigned,
                Expr::ForeignCall {
                    foreign_symbol,
                    arguments: arg_symbols,
                    ret_layout: layout.clone(),
                },
                layout,
                hole,
            );

            let iter = args
                .into_iter()
                .rev()
                .map(|(a, b)| (a, Located::at_zero(b)))
                .zip(arg_symbols.iter().rev());
            assign_to_symbols(env, procs, layout_cache, iter, result)
        }

        RunLowLevel { op, args, ret_var } => {
            let op = optimize_low_level(env.subs, op, &args);

            let mut arg_symbols = Vec::with_capacity_in(args.len(), env.arena);

            for (_, arg_expr) in args.iter() {
                arg_symbols.push(possible_reuse_symbol(env, procs, &arg_expr));
            }
            let arg_symbols = arg_symbols.into_bump_slice();

            // layout of the return type
            let layout = match layout_cache.from_var(env.arena, ret_var, env.subs) {
                Ok(cached) => cached,
                Err(LayoutProblem::UnresolvedTypeVar(_)) => {
                    return Stmt::RuntimeError(env.arena.alloc(format!(
                        "UnresolvedTypeVar {} line {}",
                        file!(),
                        line!()
                    )));
                }
                Err(LayoutProblem::Erroneous) => {
                    return Stmt::RuntimeError(env.arena.alloc(format!(
                        "Erroneous {} line {}",
                        file!(),
                        line!()
                    )));
                }
            };

            let result = Stmt::Let(assigned, Expr::RunLowLevel(op, arg_symbols), layout, hole);

            let iter = args
                .into_iter()
                .rev()
                .map(|(a, b)| (a, Located::at_zero(b)))
                .zip(arg_symbols.iter().rev());
            assign_to_symbols(env, procs, layout_cache, iter, result)
        }
        RuntimeError(e) => {
            eprintln!("emitted runtime error {:?}", &e);

            Stmt::RuntimeError(env.arena.alloc(format!("{:?}", e)))
        }
    }
}

pub fn from_can<'a>(
    env: &mut Env<'a, '_>,
    variable: Variable,
    can_expr: roc_can::expr::Expr,
    procs: &mut Procs<'a>,
    layout_cache: &mut LayoutCache<'a>,
) -> Stmt<'a> {
    use roc_can::expr::Expr::*;

    match can_expr {
        When {
            cond_var,
            expr_var,
            region,
            loc_cond,
            branches,
        } => {
            let cond_symbol = possible_reuse_symbol(env, procs, &loc_cond.value);

            let stmt = from_can_when(
                env,
                cond_var,
                expr_var,
                region,
                cond_symbol,
                branches,
                layout_cache,
                procs,
                None,
            );

            // define the `when` condition
            assign_to_symbol(
                env,
                procs,
                layout_cache,
                cond_var,
                *loc_cond,
                cond_symbol,
                stmt,
            )
        }
        If {
            cond_var,
            branch_var,
            branches,
            final_else,
        } => {
            let ret_layout = layout_cache
                .from_var(env.arena, branch_var, env.subs)
                .expect("invalid ret_layout");
            let cond_layout = layout_cache
                .from_var(env.arena, cond_var, env.subs)
                .expect("invalid cond_layout");

            let mut stmt = from_can(env, branch_var, final_else.value, procs, layout_cache);

            for (loc_cond, loc_then) in branches.into_iter().rev() {
                let branching_symbol = possible_reuse_symbol(env, procs, &loc_cond.value);
                let then = from_can(env, branch_var, loc_then.value, procs, layout_cache);

                stmt = Stmt::Cond {
                    cond_symbol: branching_symbol,
                    branching_symbol,
                    cond_layout: cond_layout.clone(),
                    branching_layout: cond_layout.clone(),
                    pass: env.arena.alloc(then),
                    fail: env.arena.alloc(stmt),
                    ret_layout: ret_layout.clone(),
                };

                stmt = assign_to_symbol(
                    env,
                    procs,
                    layout_cache,
                    cond_var,
                    loc_cond,
                    branching_symbol,
                    stmt,
                );
            }

            stmt
        }
        LetRec(defs, cont, _) => {
            // because Roc is strict, only functions can be recursive!
            for def in defs.into_iter() {
                if let roc_can::pattern::Pattern::Identifier(symbol) = &def.loc_pattern.value {
                    // Now that we know for sure it's a closure, get an owned
                    // version of these variant args so we can use them properly.
                    match def.loc_expr.value {
                        Closure {
                            function_type,
                            return_type,
                            recursive,
                            arguments,
                            loc_body: boxed_body,
                            ..
                        } => {
                            // Extract Procs, but discard the resulting Expr::Load.
                            // That Load looks up the pointer, which we won't use here!

                            let loc_body = *boxed_body;

                            let is_self_recursive =
                                !matches!(recursive, roc_can::expr::Recursive::NotRecursive);

                            procs.insert_named(
                                env,
                                layout_cache,
                                *symbol,
                                function_type,
                                arguments,
                                loc_body,
                                CapturedSymbols::None,
                                is_self_recursive,
                                return_type,
                            );

                            continue;
                        }
                        _ => unreachable!("recursive value is not a function"),
                    }
                }
                unreachable!("recursive value does not have Identifier pattern")
            }

            from_can(env, variable, cont.value, procs, layout_cache)
        }
        LetNonRec(def, cont, outer_annotation) => {
            if let roc_can::pattern::Pattern::Identifier(symbol) = &def.loc_pattern.value {
                if let Closure { .. } = &def.loc_expr.value {
                    // Now that we know for sure it's a closure, get an owned
                    // version of these variant args so we can use them properly.
                    match def.loc_expr.value {
                        Closure {
                            function_type,
                            return_type,
                            recursive,
                            arguments,
                            loc_body: boxed_body,
                            captured_symbols,
                            ..
                        } => {
                            // Extract Procs, but discard the resulting Expr::Load.
                            // That Load looks up the pointer, which we won't use here!

                            let loc_body = *boxed_body;

                            let is_self_recursive =
                                !matches!(recursive, roc_can::expr::Recursive::NotRecursive);

                            // does this function capture any local values?
                            let function_layout =
                                layout_cache.from_var(env.arena, function_type, env.subs);

                            let captured_symbols =
                                if let Ok(Layout::Closure(_, _, _)) = &function_layout {
                                    let mut temp = Vec::from_iter_in(captured_symbols, env.arena);
                                    temp.sort();
                                    CapturedSymbols::Captured(temp.into_bump_slice())
                                } else {
                                    CapturedSymbols::None
                                };

                            procs.insert_named(
                                env,
                                layout_cache,
                                *symbol,
                                function_type,
                                arguments,
                                loc_body,
                                captured_symbols,
                                is_self_recursive,
                                return_type,
                            );

                            return from_can(env, variable, cont.value, procs, layout_cache);
                        }
                        _ => unreachable!(),
                    }
                }

                match def.loc_expr.value {
                    roc_can::expr::Expr::Var(original) => {
                        // a variable is aliased, e.g.
                        //
                        //  foo = bar
                        //
                        // or
                        //
                        //  foo = RBTRee.empty
                        let mut rest = from_can(env, def.expr_var, cont.value, procs, layout_cache);

                        rest = handle_variable_aliasing(
                            env,
                            procs,
                            layout_cache,
                            def.expr_var,
                            *symbol,
                            original,
                            rest,
                        );

                        return rest;
                    }
                    roc_can::expr::Expr::LetNonRec(nested_def, nested_cont, nested_annotation) => {
                        use roc_can::expr::Expr::*;
                        // We must transform
                        //
                        //      let answer = 1337
                        //      in
                        //          let unused =
                        //                  let nested = 17
                        //                  in
                        //                      nested
                        //          in
                        //              answer
                        //
                        // into
                        //
                        //      let answer = 1337
                        //      in
                        //          let nested = 17
                        //          in
                        //              let unused = nested
                        //              in
                        //                  answer

                        let new_def = roc_can::def::Def {
                            loc_pattern: def.loc_pattern,
                            loc_expr: *nested_cont,
                            pattern_vars: def.pattern_vars,
                            annotation: def.annotation,
                            expr_var: def.expr_var,
                        };

                        let new_inner = LetNonRec(Box::new(new_def), cont, outer_annotation);

                        let new_outer = LetNonRec(
                            nested_def,
                            Box::new(Located::at_zero(new_inner)),
                            nested_annotation,
                        );

                        return from_can(env, variable, new_outer, procs, layout_cache);
                    }
                    roc_can::expr::Expr::LetRec(nested_defs, nested_cont, nested_annotation) => {
                        use roc_can::expr::Expr::*;
                        // We must transform
                        //
                        //      let answer = 1337
                        //      in
                        //          let unused =
                        //                  let nested = \{} -> nested {}
                        //                  in
                        //                      nested
                        //          in
                        //              answer
                        //
                        // into
                        //
                        //      let answer = 1337
                        //      in
                        //          let nested = \{} -> nested {}
                        //          in
                        //              let unused = nested
                        //              in
                        //                  answer

                        let new_def = roc_can::def::Def {
                            loc_pattern: def.loc_pattern,
                            loc_expr: *nested_cont,
                            pattern_vars: def.pattern_vars,
                            annotation: def.annotation,
                            expr_var: def.expr_var,
                        };

                        let new_inner = LetNonRec(Box::new(new_def), cont, outer_annotation);

                        let new_outer = LetRec(
                            nested_defs,
                            Box::new(Located::at_zero(new_inner)),
                            nested_annotation,
                        );

                        return from_can(env, variable, new_outer, procs, layout_cache);
                    }
                    _ => {
                        let rest = from_can(env, variable, cont.value, procs, layout_cache);
                        return with_hole(
                            env,
                            def.loc_expr.value,
                            def.expr_var,
                            procs,
                            layout_cache,
                            *symbol,
                            env.arena.alloc(rest),
                        );
                    }
                }
            }

            // this may be a destructure pattern
            let (mono_pattern, assignments) =
                match from_can_pattern(env, layout_cache, &def.loc_pattern.value) {
                    Ok(v) => v,
                    Err(_) => todo!(),
                };

            if let Pattern::Identifier(symbol) = mono_pattern {
                let mut hole =
                    env.arena
                        .alloc(from_can(env, variable, cont.value, procs, layout_cache));

                for (symbol, variable, expr) in assignments {
                    let stmt = with_hole(env, expr, variable, procs, layout_cache, symbol, hole);

                    hole = env.arena.alloc(stmt);
                }

                with_hole(
                    env,
                    def.loc_expr.value,
                    def.expr_var,
                    procs,
                    layout_cache,
                    symbol,
                    hole,
                )
            } else {
                let context = crate::exhaustive::Context::BadDestruct;
                match crate::exhaustive::check(
                    def.loc_pattern.region,
                    &[(
                        Located::at(def.loc_pattern.region, mono_pattern.clone()),
                        crate::exhaustive::Guard::NoGuard,
                    )],
                    context,
                ) {
                    Ok(_) => {}
                    Err(errors) => {
                        for error in errors {
                            env.problems.push(MonoProblem::PatternProblem(error))
                        }

                        return Stmt::RuntimeError("TODO non-exhaustive pattern");
                    }
                }

                // convert the continuation
                let mut stmt = from_can(env, variable, cont.value, procs, layout_cache);

                // layer on any default record fields
                for (symbol, variable, expr) in assignments {
                    let hole = env.arena.alloc(stmt);
                    stmt = with_hole(env, expr, variable, procs, layout_cache, symbol, hole);
                }

                if let roc_can::expr::Expr::Var(outer_symbol) = def.loc_expr.value {
                    store_pattern(env, procs, layout_cache, &mono_pattern, outer_symbol, stmt)
                        .unwrap()
                } else {
                    let outer_symbol = env.unique_symbol();
                    stmt =
                        store_pattern(env, procs, layout_cache, &mono_pattern, outer_symbol, stmt)
                            .unwrap();

                    // convert the def body, store in outer_symbol
                    with_hole(
                        env,
                        def.loc_expr.value,
                        def.expr_var,
                        procs,
                        layout_cache,
                        outer_symbol,
                        env.arena.alloc(stmt),
                    )
                }
            }
        }

        _ => {
            let symbol = env.unique_symbol();
            let hole = env.arena.alloc(Stmt::Ret(symbol));
            with_hole(env, can_expr, variable, procs, layout_cache, symbol, hole)
        }
    }
}

fn to_opt_branches<'a>(
    env: &mut Env<'a, '_>,
    region: Region,
    branches: std::vec::Vec<roc_can::expr::WhenBranch>,
    layout_cache: &mut LayoutCache<'a>,
) -> std::vec::Vec<(
    Pattern<'a>,
    Option<Located<roc_can::expr::Expr>>,
    roc_can::expr::Expr,
)> {
    debug_assert!(!branches.is_empty());

    let mut loc_branches = std::vec::Vec::new();
    let mut opt_branches = std::vec::Vec::new();

    for when_branch in branches {
        let exhaustive_guard = if when_branch.guard.is_some() {
            Guard::HasGuard
        } else {
            Guard::NoGuard
        };

        for loc_pattern in when_branch.patterns {
            match from_can_pattern(env, layout_cache, &loc_pattern.value) {
                Ok((mono_pattern, assignments)) => {
                    loc_branches.push((
                        Located::at(loc_pattern.region, mono_pattern.clone()),
                        exhaustive_guard.clone(),
                    ));

                    let mut loc_expr = when_branch.value.clone();
                    let region = loc_pattern.region;
                    for (symbol, variable, expr) in assignments.into_iter().rev() {
                        let def = roc_can::def::Def {
                            annotation: None,
                            expr_var: variable,
                            loc_expr: Located::at(region, expr),
                            loc_pattern: Located::at(
                                region,
                                roc_can::pattern::Pattern::Identifier(symbol),
                            ),
                            pattern_vars: std::iter::once((symbol, variable)).collect(),
                        };
                        let new_expr = roc_can::expr::Expr::LetNonRec(
                            Box::new(def),
                            Box::new(loc_expr),
                            variable,
                        );
                        loc_expr = Located::at(region, new_expr);
                    }

                    // TODO remove clone?
                    opt_branches.push((mono_pattern, when_branch.guard.clone(), loc_expr.value));
                }
                Err(runtime_error) => {
                    loc_branches.push((
                        Located::at(loc_pattern.region, Pattern::Underscore),
                        exhaustive_guard.clone(),
                    ));

                    // TODO remove clone?
                    opt_branches.push((
                        Pattern::Underscore,
                        when_branch.guard.clone(),
                        roc_can::expr::Expr::RuntimeError(runtime_error),
                    ));
                }
            }
        }
    }

    // NOTE exhaustiveness is checked after the construction of all the branches
    // In contrast to elm (currently), we still do codegen even if a pattern is non-exhaustive.
    // So we not only report exhaustiveness errors, but also correct them
    let context = crate::exhaustive::Context::BadCase;
    match crate::exhaustive::check(region, &loc_branches, context) {
        Ok(_) => {}
        Err(errors) => {
            use crate::exhaustive::Error::*;
            let mut is_not_exhaustive = false;
            let mut overlapping_branches = std::vec::Vec::new();

            for error in errors {
                match &error {
                    Incomplete(_, _, _) => {
                        is_not_exhaustive = true;
                    }
                    Redundant { index, .. } => {
                        overlapping_branches.push(index.to_zero_based());
                    }
                }
                env.problems.push(MonoProblem::PatternProblem(error))
            }

            overlapping_branches.sort_unstable();

            for i in overlapping_branches.into_iter().rev() {
                opt_branches.remove(i);
            }

            if is_not_exhaustive {
                opt_branches.push((
                    Pattern::Underscore,
                    None,
                    roc_can::expr::Expr::RuntimeError(
                        roc_problem::can::RuntimeError::NonExhaustivePattern,
                    ),
                ));
            }
        }
    }

    opt_branches
}

#[allow(clippy::too_many_arguments)]
fn from_can_when<'a>(
    env: &mut Env<'a, '_>,
    cond_var: Variable,
    expr_var: Variable,
    region: Region,
    cond_symbol: Symbol,
    branches: std::vec::Vec<roc_can::expr::WhenBranch>,
    layout_cache: &mut LayoutCache<'a>,
    procs: &mut Procs<'a>,
    join_point: Option<JoinPointId>,
) -> Stmt<'a> {
    if branches.is_empty() {
        // A when-expression with no branches is a runtime error.
        // We can't know what to return!
        return Stmt::RuntimeError("Hit a 0-branch when expression");
    }
    let opt_branches = to_opt_branches(env, region, branches, layout_cache);

    let cond_layout = layout_cache
        .from_var(env.arena, cond_var, env.subs)
        .unwrap_or_else(|err| panic!("TODO turn this into a RuntimeError {:?}", err));

    let ret_layout = layout_cache
        .from_var(env.arena, expr_var, env.subs)
        .unwrap_or_else(|err| panic!("TODO turn this into a RuntimeError {:?}", err));

    let arena = env.arena;
    let it = opt_branches
        .into_iter()
        .map(|(pattern, opt_guard, can_expr)| {
            let branch_stmt = match join_point {
                None => from_can(env, expr_var, can_expr, procs, layout_cache),
                Some(id) => {
                    let symbol = env.unique_symbol();
                    let arguments = bumpalo::vec![in env.arena; symbol].into_bump_slice();
                    let jump = env.arena.alloc(Stmt::Jump(id, arguments));

                    with_hole(env, can_expr, expr_var, procs, layout_cache, symbol, jump)
                }
            };

            use crate::decision_tree::Guard;
            if let Some(loc_expr) = opt_guard {
                let id = JoinPointId(env.unique_symbol());
                let symbol = env.unique_symbol();
                let jump = env.arena.alloc(Stmt::Jump(id, env.arena.alloc([symbol])));

                let guard_stmt = with_hole(
                    env,
                    loc_expr.value,
                    cond_var,
                    procs,
                    layout_cache,
                    symbol,
                    jump,
                );

                match store_pattern(env, procs, layout_cache, &pattern, cond_symbol, guard_stmt) {
                    Ok(new_guard_stmt) => (
                        pattern,
                        Guard::Guard {
                            id,
                            symbol,
                            stmt: new_guard_stmt,
                        },
                        branch_stmt,
                    ),
                    Err(msg) => (
                        Pattern::Underscore,
                        Guard::NoGuard,
                        Stmt::RuntimeError(env.arena.alloc(msg)),
                    ),
                }
            } else {
                match store_pattern(env, procs, layout_cache, &pattern, cond_symbol, branch_stmt) {
                    Ok(new_branch_stmt) => (pattern, Guard::NoGuard, new_branch_stmt),
                    Err(msg) => (
                        Pattern::Underscore,
                        Guard::NoGuard,
                        Stmt::RuntimeError(env.arena.alloc(msg)),
                    ),
                }
            }
        });
    let mono_branches = Vec::from_iter_in(it, arena);

    crate::decision_tree::optimize_when(
        env,
        procs,
        layout_cache,
        cond_symbol,
        cond_layout.clone(),
        ret_layout,
        mono_branches,
    )
}

fn substitute(substitutions: &MutMap<Symbol, Symbol>, s: Symbol) -> Option<Symbol> {
    match substitutions.get(&s) {
        Some(new) => {
            debug_assert!(!substitutions.contains_key(new));
            Some(*new)
        }
        None => None,
    }
}

fn substitute_in_exprs<'a>(arena: &'a Bump, stmt: &mut Stmt<'a>, from: Symbol, to: Symbol) {
    let mut subs = MutMap::default();
    subs.insert(from, to);

    // TODO clean this up
    let ref_stmt = arena.alloc(stmt.clone());
    if let Some(new) = substitute_in_stmt_help(arena, ref_stmt, &subs) {
        *stmt = new.clone();
    }
}

fn substitute_in_stmt_help<'a>(
    arena: &'a Bump,
    stmt: &'a Stmt<'a>,
    subs: &MutMap<Symbol, Symbol>,
) -> Option<&'a Stmt<'a>> {
    use Stmt::*;

    match stmt {
        Let(symbol, expr, layout, cont) => {
            let opt_cont = substitute_in_stmt_help(arena, cont, subs);
            let opt_expr = substitute_in_expr(arena, expr, subs);

            if opt_expr.is_some() || opt_cont.is_some() {
                let cont = opt_cont.unwrap_or(cont);
                let expr = opt_expr.unwrap_or_else(|| expr.clone());

                Some(arena.alloc(Let(*symbol, expr, layout.clone(), cont)))
            } else {
                None
            }
        }
        Join {
            id,
            parameters,
            remainder,
            continuation,
        } => {
            let opt_remainder = substitute_in_stmt_help(arena, remainder, subs);
            let opt_continuation = substitute_in_stmt_help(arena, continuation, subs);

            if opt_remainder.is_some() || opt_continuation.is_some() {
                let remainder = opt_remainder.unwrap_or(remainder);
                let continuation = opt_continuation.unwrap_or_else(|| *continuation);

                Some(arena.alloc(Join {
                    id: *id,
                    parameters,
                    remainder,
                    continuation,
                }))
            } else {
                None
            }
        }
        Cond {
            cond_symbol,
            cond_layout,
            branching_symbol,
            branching_layout,
            pass,
            fail,
            ret_layout,
        } => {
            let opt_pass = substitute_in_stmt_help(arena, pass, subs);
            let opt_fail = substitute_in_stmt_help(arena, fail, subs);

            if opt_pass.is_some() || opt_fail.is_some() {
                let pass = opt_pass.unwrap_or(pass);
                let fail = opt_fail.unwrap_or_else(|| *fail);

                Some(arena.alloc(Cond {
                    cond_symbol: *cond_symbol,
                    cond_layout: cond_layout.clone(),
                    branching_symbol: *branching_symbol,
                    branching_layout: branching_layout.clone(),
                    pass,
                    fail,
                    ret_layout: ret_layout.clone(),
                }))
            } else {
                None
            }
        }
        Switch {
            cond_symbol,
            cond_layout,
            branches,
            default_branch,
            ret_layout,
        } => {
            let opt_default = substitute_in_stmt_help(arena, default_branch, subs);

            let mut did_change = false;

            let opt_branches = Vec::from_iter_in(
                branches.iter().map(|(label, branch)| {
                    match substitute_in_stmt_help(arena, branch, subs) {
                        None => None,
                        Some(branch) => {
                            did_change = true;
                            Some((*label, branch.clone()))
                        }
                    }
                }),
                arena,
            );

            if opt_default.is_some() || did_change {
                let default_branch = opt_default.unwrap_or(default_branch);

                let branches = if did_change {
                    let new = Vec::from_iter_in(
                        opt_branches.into_iter().zip(branches.iter()).map(
                            |(opt_branch, branch)| match opt_branch {
                                None => branch.clone(),
                                Some(new_branch) => new_branch,
                            },
                        ),
                        arena,
                    );

                    new.into_bump_slice()
                } else {
                    branches
                };

                Some(arena.alloc(Switch {
                    cond_symbol: *cond_symbol,
                    cond_layout: cond_layout.clone(),
                    default_branch,
                    branches,
                    ret_layout: ret_layout.clone(),
                }))
            } else {
                None
            }
        }
        Ret(s) => match substitute(subs, *s) {
            Some(s) => Some(arena.alloc(Ret(s))),
            None => None,
        },
        Inc(symbol, cont) => match substitute_in_stmt_help(arena, cont, subs) {
            Some(cont) => Some(arena.alloc(Inc(*symbol, cont))),
            None => None,
        },
        Dec(symbol, cont) => match substitute_in_stmt_help(arena, cont, subs) {
            Some(cont) => Some(arena.alloc(Dec(*symbol, cont))),
            None => None,
        },

        Jump(id, args) => {
            let mut did_change = false;
            let new_args = Vec::from_iter_in(
                args.iter().map(|s| match substitute(subs, *s) {
                    None => *s,
                    Some(s) => {
                        did_change = true;
                        s
                    }
                }),
                arena,
            );

            if did_change {
                let args = new_args.into_bump_slice();

                Some(arena.alloc(Jump(*id, args)))
            } else {
                None
            }
        }

        RuntimeError(_) => None,
    }
}

fn substitute_in_expr<'a>(
    arena: &'a Bump,
    expr: &'a Expr<'a>,
    subs: &MutMap<Symbol, Symbol>,
) -> Option<Expr<'a>> {
    use Expr::*;

    match expr {
        Literal(_) | FunctionPointer(_, _) | EmptyArray | RuntimeErrorFunction(_) => None,

        FunctionCall {
            call_type,
            args,
            arg_layouts,
            ret_layout,
            full_layout,
        } => {
            let opt_call_type = match call_type {
                CallType::ByName(s) => substitute(subs, *s).map(CallType::ByName),
                CallType::ByPointer(s) => substitute(subs, *s).map(CallType::ByPointer),
            };

            let mut did_change = false;
            let new_args = Vec::from_iter_in(
                args.iter().map(|s| match substitute(subs, *s) {
                    None => *s,
                    Some(s) => {
                        did_change = true;
                        s
                    }
                }),
                arena,
            );

            if did_change || opt_call_type.is_some() {
                let call_type = opt_call_type.unwrap_or(*call_type);

                let args = new_args.into_bump_slice();

                Some(FunctionCall {
                    call_type,
                    args,
                    arg_layouts: *arg_layouts,
                    ret_layout: ret_layout.clone(),
                    full_layout: full_layout.clone(),
                })
            } else {
                None
            }
        }
        RunLowLevel(op, args) => {
            let mut did_change = false;
            let new_args = Vec::from_iter_in(
                args.iter().map(|s| match substitute(subs, *s) {
                    None => *s,
                    Some(s) => {
                        did_change = true;
                        s
                    }
                }),
                arena,
            );

            if did_change {
                let args = new_args.into_bump_slice();

                Some(RunLowLevel(*op, args))
            } else {
                None
            }
        }
        ForeignCall {
            foreign_symbol,
            arguments,
            ret_layout,
        } => {
            let mut did_change = false;
            let new_args = Vec::from_iter_in(
                arguments.iter().map(|s| match substitute(subs, *s) {
                    None => *s,
                    Some(s) => {
                        did_change = true;
                        s
                    }
                }),
                arena,
            );

            if did_change {
                let args = new_args.into_bump_slice();

                Some(ForeignCall {
                    foreign_symbol: foreign_symbol.clone(),
                    arguments: args,
                    ret_layout: ret_layout.clone(),
                })
            } else {
                None
            }
        }

        Tag {
            tag_layout,
            tag_name,
            tag_id,
            union_size,
            arguments: args,
        } => {
            let mut did_change = false;
            let new_args = Vec::from_iter_in(
                args.iter().map(|s| match substitute(subs, *s) {
                    None => *s,
                    Some(s) => {
                        did_change = true;
                        s
                    }
                }),
                arena,
            );

            if did_change {
                let arguments = new_args.into_bump_slice();

                Some(Tag {
                    tag_layout: tag_layout.clone(),
                    tag_name: tag_name.clone(),
                    tag_id: *tag_id,
                    union_size: *union_size,
                    arguments,
                })
            } else {
                None
            }
        }

        Reuse { .. } | Reset(_) => unreachable!("reset/reuse have not been introduced yet"),

        Struct(args) => {
            let mut did_change = false;
            let new_args = Vec::from_iter_in(
                args.iter().map(|s| match substitute(subs, *s) {
                    None => *s,
                    Some(s) => {
                        did_change = true;
                        s
                    }
                }),
                arena,
            );

            if did_change {
                let args = new_args.into_bump_slice();

                Some(Struct(args))
            } else {
                None
            }
        }

        Array {
            elems: args,
            elem_layout,
        } => {
            let mut did_change = false;
            let new_args = Vec::from_iter_in(
                args.iter().map(|s| match substitute(subs, *s) {
                    None => *s,
                    Some(s) => {
                        did_change = true;
                        s
                    }
                }),
                arena,
            );

            if did_change {
                let args = new_args.into_bump_slice();

                Some(Array {
                    elem_layout: elem_layout.clone(),
                    elems: args,
                })
            } else {
                None
            }
        }

        AccessAtIndex {
            index,
            structure,
            field_layouts,
            wrapped,
        } => match substitute(subs, *structure) {
            Some(structure) => Some(AccessAtIndex {
                index: *index,
                field_layouts: *field_layouts,
                wrapped: *wrapped,
                structure,
            }),
            None => None,
        },
    }
}

#[allow(clippy::too_many_arguments)]
fn store_pattern<'a>(
    env: &mut Env<'a, '_>,
    procs: &mut Procs<'a>,
    layout_cache: &mut LayoutCache<'a>,
    can_pat: &Pattern<'a>,
    outer_symbol: Symbol,
    mut stmt: Stmt<'a>,
) -> Result<Stmt<'a>, &'a str> {
    use Pattern::*;

    match can_pat {
        Identifier(symbol) => {
            substitute_in_exprs(env.arena, &mut stmt, *symbol, outer_symbol);
        }
        Underscore => {
            // do nothing
        }
        IntLiteral(_)
        | FloatLiteral(_)
        | EnumLiteral { .. }
        | BitLiteral { .. }
        | StrLiteral(_) => {}
        AppliedTag {
            arguments, layout, ..
        } => {
            let wrapped = Wrapped::from_layout(layout);
            let write_tag = wrapped == Wrapped::MultiTagUnion;

            let mut arg_layouts = Vec::with_capacity_in(arguments.len(), env.arena);

            if write_tag {
                // add an element for the tag discriminant
                arg_layouts.push(Layout::Builtin(Builtin::Int64));
            }

            for (_, layout) in arguments {
                arg_layouts.push(layout.clone());
            }

            for (index, (argument, arg_layout)) in arguments.iter().enumerate().rev() {
                let index = if write_tag { index + 1 } else { index };

                let load = Expr::AccessAtIndex {
                    wrapped,
                    index: index as u64,
                    field_layouts: arg_layouts.clone().into_bump_slice(),
                    structure: outer_symbol,
                };

                match argument {
                    Identifier(symbol) => {
                        // store immediately in the given symbol
                        stmt = Stmt::Let(*symbol, load, arg_layout.clone(), env.arena.alloc(stmt));
                    }
                    Underscore => {
                        // ignore
                    }
                    IntLiteral(_)
                    | FloatLiteral(_)
                    | EnumLiteral { .. }
                    | BitLiteral { .. }
                    | StrLiteral(_) => {}
                    _ => {
                        // store the field in a symbol, and continue matching on it
                        let symbol = env.unique_symbol();

                        // first recurse, continuing to unpack symbol
                        stmt = store_pattern(env, procs, layout_cache, argument, symbol, stmt)?;

                        // then store the symbol
                        stmt = Stmt::Let(symbol, load, arg_layout.clone(), env.arena.alloc(stmt));
                    }
                }
            }
        }
        RecordDestructure(destructs, Layout::Struct(sorted_fields)) => {
            for (index, destruct) in destructs.iter().enumerate().rev() {
                stmt = store_record_destruct(
                    env,
                    procs,
                    layout_cache,
                    destruct,
                    index as u64,
                    outer_symbol,
                    sorted_fields,
                    stmt,
                )?;
            }
        }

        RecordDestructure(_, _) => {
            unreachable!("a record destructure must always occur on a struct layout");
        }
    }

    Ok(stmt)
}

#[allow(clippy::too_many_arguments)]
fn store_record_destruct<'a>(
    env: &mut Env<'a, '_>,
    procs: &mut Procs<'a>,
    layout_cache: &mut LayoutCache<'a>,
    destruct: &RecordDestruct<'a>,
    index: u64,
    outer_symbol: Symbol,
    sorted_fields: &'a [Layout<'a>],
    mut stmt: Stmt<'a>,
) -> Result<Stmt<'a>, &'a str> {
    use Pattern::*;

    let wrapped = Wrapped::from_layout(&Layout::Struct(sorted_fields));

    // TODO wrapped could be SingleElementRecord
    let load = Expr::AccessAtIndex {
        index,
        field_layouts: sorted_fields,
        structure: outer_symbol,
        wrapped,
    };

    match &destruct.typ {
        DestructType::Required(symbol) => {
            stmt = Stmt::Let(
                *symbol,
                load,
                destruct.layout.clone(),
                env.arena.alloc(stmt),
            );
        }
        DestructType::Guard(guard_pattern) => match &guard_pattern {
            Identifier(symbol) => {
                stmt = Stmt::Let(
                    *symbol,
                    load,
                    destruct.layout.clone(),
                    env.arena.alloc(stmt),
                );
            }
            Underscore => {
                // important that this is special-cased to do nothing: mono record patterns will extract all the
                // fields, but those not bound in the source code are guarded with the underscore
                // pattern. So given some record `{ x : a, y : b }`, a match
                //
                // { x } -> ...
                //
                // is actually
                //
                // { x, y: _ } -> ...
                //
                // internally. But `y` is never used, so we must make sure it't not stored/loaded.
            }
            IntLiteral(_)
            | FloatLiteral(_)
            | EnumLiteral { .. }
            | BitLiteral { .. }
            | StrLiteral(_) => {}

            _ => {
                let symbol = env.unique_symbol();

                stmt = store_pattern(env, procs, layout_cache, guard_pattern, symbol, stmt)?;

                stmt = Stmt::Let(symbol, load, destruct.layout.clone(), env.arena.alloc(stmt));
            }
        },
    }

    Ok(stmt)
}

/// We want to re-use symbols that are not function symbols
/// for any other expression, we create a new symbol, and will
/// later make sure it gets assigned the correct value.

enum ReuseSymbol {
    Imported(Symbol),
    LocalFunction(Symbol),
    Value(Symbol),
    NotASymbol,
}

fn can_reuse_symbol<'a>(
    env: &mut Env<'a, '_>,
    procs: &Procs<'a>,
    expr: &roc_can::expr::Expr,
) -> ReuseSymbol {
    use ReuseSymbol::*;

    if let roc_can::expr::Expr::Var(symbol) = expr {
        let symbol = *symbol;

        if env.is_imported_symbol(symbol) {
            Imported(symbol)
        } else if procs.partial_procs.contains_key(&symbol) {
            LocalFunction(symbol)
        } else {
            Value(symbol)
        }
    } else {
        NotASymbol
    }
}

fn possible_reuse_symbol<'a>(
    env: &mut Env<'a, '_>,
    procs: &Procs<'a>,
    expr: &roc_can::expr::Expr,
) -> Symbol {
    match can_reuse_symbol(env, procs, expr) {
        ReuseSymbol::Value(s) => s,
        _ => env.unique_symbol(),
    }
}

fn handle_variable_aliasing<'a>(
    env: &mut Env<'a, '_>,
    procs: &mut Procs<'a>,
    layout_cache: &mut LayoutCache<'a>,
    variable: Variable,
    left: Symbol,
    right: Symbol,
    mut result: Stmt<'a>,
) -> Stmt<'a> {
    let is_imported = left.module_id() != right.module_id();
    // builtins are currently (re)defined in each module, so not really imported
    let is_builtin = right.is_builtin();

    if is_imported && !is_builtin {
        // if this is an imported symbol, then we must make sure it is
        // specialized, and wrap the original in a function pointer.
        add_needed_external(procs, env, variable, right);

        let layout = layout_cache
            .from_var(env.arena, variable, env.subs)
            .unwrap();

        let expr = Expr::FunctionPointer(right, layout.clone());
        Stmt::Let(left, expr, layout, env.arena.alloc(result))
    } else {
        substitute_in_exprs(env.arena, &mut result, left, right);

        // if the substituted variable is a function, make sure we specialize it
        reuse_function_symbol(
            env,
            procs,
            layout_cache,
            Some(variable),
            right,
            result,
            right,
        )
    }
}

/// If the symbol is a function, make sure it is properly specialized
fn reuse_function_symbol<'a>(
    env: &mut Env<'a, '_>,
    procs: &mut Procs<'a>,
    layout_cache: &mut LayoutCache<'a>,
    arg_var: Option<Variable>,
    symbol: Symbol,
    result: Stmt<'a>,
    original: Symbol,
) -> Stmt<'a> {
    match procs.partial_procs.get(&original) {
        None => {
            let is_imported = env.is_imported_symbol(original);

            match arg_var {
                Some(arg_var) if is_imported => {
                    let layout = layout_cache
                        .from_var(env.arena, arg_var, env.subs)
                        .expect("creating layout does not fail");

                    procs.insert_passed_by_name(
                        env,
                        arg_var,
                        original,
                        layout.clone(),
                        layout_cache,
                    );

                    // an imported symbol is always a function pointer:
                    // either it's a function, or a top-level 0-argument thunk
                    let expr = Expr::FunctionPointer(original, layout.clone());
                    return Stmt::Let(symbol, expr, layout, env.arena.alloc(result));
                }
                _ => {
                    // danger: a foreign symbol may not be specialized!
                    debug_assert!(
                        !is_imported,
                        "symbol {:?} while processing module {:?}",
                        original,
                        (env.home, &arg_var),
                    );
                }
            }

            result
        }

        Some(partial_proc) => {
            let arg_var = arg_var.unwrap_or(partial_proc.annotation);
            // this symbol is a function, that is used by-name (e.g. as an argument to another
            // function). Register it with the current variable, then create a function pointer
            // to it in the IR.
            let res_layout = layout_cache.from_var(env.arena, arg_var, env.subs);

            // we have three kinds of functions really. Plain functions, closures by capture,
            // and closures by unification. Here we record whether this function captures
            // anything.
            let captures = partial_proc.captured_symbols.captures();
            let captured = partial_proc.captured_symbols.clone();

            match res_layout {
                Ok(Layout::Closure(argument_layouts, closure_layout, ret_layout)) if captures => {
                    // this is a closure by capture, meaning it itself captures local variables.
                    // we've defined the closure as a (function_ptr, closure_data) pair already

                    let mut stmt = result;

                    let function_pointer = env.unique_symbol();
                    let closure_data = env.unique_symbol();

                    // let closure_data_layout = closure_layout.as_named_layout(original);
                    let closure_data_layout = closure_layout.as_block_of_memory_layout();

                    // define the function pointer
                    let function_ptr_layout = ClosureLayout::extend_function_layout(
                        env.arena,
                        argument_layouts,
                        closure_layout.clone(),
                        ret_layout,
                    );

                    procs.insert_passed_by_name(
                        env,
                        arg_var,
                        original,
                        function_ptr_layout.clone(),
                        layout_cache,
                    );

                    // define the closure
                    let expr = Expr::Struct(env.arena.alloc([function_pointer, closure_data]));

                    stmt = Stmt::Let(
                        symbol,
                        expr,
                        Layout::Struct(
                            env.arena
                                .alloc([function_ptr_layout.clone(), closure_data_layout.clone()]),
                        ),
                        env.arena.alloc(stmt),
                    );

                    // define the closure data

                    let symbols = match captured {
                        CapturedSymbols::Captured(captured_symbols) => {
                            Vec::from_iter_in(captured_symbols.iter().map(|x| x.0), env.arena)
                                .into_bump_slice()
                        }
                        CapturedSymbols::None => unreachable!(),
                    };

                    // define the closure data, unless it's a basic unwrapped type already
                    match closure_layout.build_closure_data(original, symbols) {
                        Ok(expr) => {
                            stmt = Stmt::Let(
                                closure_data,
                                expr,
                                closure_data_layout.clone(),
                                env.arena.alloc(stmt),
                            );
                        }
                        Err(current) => {
                            // there is only one symbol captured, use that immediately
                            substitute_in_exprs(env.arena, &mut stmt, closure_data, current);
                        }
                    }

                    let expr = Expr::FunctionPointer(original, function_ptr_layout.clone());

                    stmt = Stmt::Let(
                        function_pointer,
                        expr,
                        function_ptr_layout,
                        env.arena.alloc(stmt),
                    );

                    stmt
                }
                Ok(layout) => {
                    procs.insert_passed_by_name(
                        env,
                        arg_var,
                        original,
                        layout.clone(),
                        layout_cache,
                    );

                    Stmt::Let(
                        symbol,
                        Expr::FunctionPointer(original, layout.clone()),
                        layout,
                        env.arena.alloc(result),
                    )
                }
                Err(LayoutProblem::Erroneous) => {
                    let message = format!("The {:?} symbol has an erroneous type", symbol);
                    Stmt::RuntimeError(env.arena.alloc(message))
                }
                Err(LayoutProblem::UnresolvedTypeVar(v)) => {
                    let message = format!(
                        "The {:?} symbol contains a unresolved type var {:?}",
                        symbol, v
                    );
                    Stmt::RuntimeError(env.arena.alloc(message))
                }
            }
        }
    }
}

fn assign_to_symbol<'a>(
    env: &mut Env<'a, '_>,
    procs: &mut Procs<'a>,
    layout_cache: &mut LayoutCache<'a>,
    arg_var: Variable,
    loc_arg: Located<roc_can::expr::Expr>,
    symbol: Symbol,
    result: Stmt<'a>,
) -> Stmt<'a> {
    use ReuseSymbol::*;
    match can_reuse_symbol(env, procs, &loc_arg.value) {
        Imported(original) | LocalFunction(original) => {
            // for functions we must make sure they are specialized correctly
            reuse_function_symbol(
                env,
                procs,
                layout_cache,
                Some(arg_var),
                symbol,
                result,
                original,
            )
        }
        Value(_) => {
            // symbol is already defined; nothing else to do here
            result
        }
        NotASymbol => with_hole(
            env,
            loc_arg.value,
            arg_var,
            procs,
            layout_cache,
            symbol,
            env.arena.alloc(result),
        ),
    }
}

fn assign_to_symbols<'a, I>(
    env: &mut Env<'a, '_>,
    procs: &mut Procs<'a>,
    layout_cache: &mut LayoutCache<'a>,
    iter: I,
    mut result: Stmt<'a>,
) -> Stmt<'a>
where
    I: Iterator<Item = ((Variable, Located<roc_can::expr::Expr>), &'a Symbol)>,
{
    for ((arg_var, loc_arg), symbol) in iter {
        result = assign_to_symbol(env, procs, layout_cache, arg_var, loc_arg, *symbol, result);
    }

    result
}

fn add_needed_external<'a>(
    procs: &mut Procs<'a>,
    env: &mut Env<'a, '_>,
    fn_var: Variable,
    name: Symbol,
) {
    // call of a function that is not in this module
    use std::collections::hash_map::Entry::{Occupied, Vacant};

    let existing = match procs.externals_we_need.entry(name.module_id()) {
        Vacant(entry) => entry.insert(ExternalSpecializations::default()),
        Occupied(entry) => entry.into_mut(),
    };

    let solved_type = SolvedType::from_var(env.subs, fn_var);
    existing.insert(name, solved_type);
}

#[allow(clippy::too_many_arguments)]
fn call_by_name<'a>(
    env: &mut Env<'a, '_>,
    procs: &mut Procs<'a>,
    fn_var: Variable,
    proc_name: Symbol,
    loc_args: std::vec::Vec<(Variable, Located<roc_can::expr::Expr>)>,
    layout_cache: &mut LayoutCache<'a>,
    assigned: Symbol,
    hole: &'a Stmt<'a>,
) -> Stmt<'a> {
    let original_fn_var = fn_var;

    // Register a pending_specialization for this function
    match layout_cache.from_var(env.arena, fn_var, env.subs) {
        Ok(layout) => {
            // Build the CallByName node
            let arena = env.arena;
            let mut pattern_vars = Vec::with_capacity_in(loc_args.len(), arena);

            let field_symbols = Vec::from_iter_in(
                loc_args
                    .iter()
                    .map(|(_, arg_expr)| possible_reuse_symbol(env, procs, &arg_expr.value)),
                arena,
            )
            .into_bump_slice();

            for (var, _) in &loc_args {
                match layout_cache.from_var(&env.arena, *var, &env.subs) {
                    Ok(_) => {
                        pattern_vars.push(*var);
                    }
                    Err(_) => {
                        // One of this function's arguments code gens to a runtime error,
                        // so attempting to call it will immediately crash.
                        return Stmt::RuntimeError("TODO runtime error for invalid layout");
                    }
                }
            }

            let full_layout = layout.clone();

            // TODO does this work?
            let empty = &[] as &[_];
            let (arg_layouts, ret_layout) = match layout {
                Layout::FunctionPointer(args, rlayout) => (args, rlayout),
                _ => (empty, &layout),
            };

            // If we've already specialized this one, no further work is needed.
            if procs
                .specialized
                .contains_key(&(proc_name, full_layout.clone()))
            {
                debug_assert_eq!(
                    arg_layouts.len(),
                    field_symbols.len(),
                    "see call_by_name for background (scroll down a bit)"
                );

                let call = Expr::FunctionCall {
                    call_type: CallType::ByName(proc_name),
                    ret_layout: ret_layout.clone(),
                    full_layout: full_layout.clone(),
                    arg_layouts,
                    args: field_symbols,
                };

                let result = Stmt::Let(assigned, call, ret_layout.clone(), hole);

                let iter = loc_args.into_iter().rev().zip(field_symbols.iter().rev());
                assign_to_symbols(env, procs, layout_cache, iter, result)
            } else {
                let pending = PendingSpecialization::from_var(env.subs, fn_var);

                // When requested (that is, when procs.pending_specializations is `Some`),
                // store a pending specialization rather than specializing immediately.
                //
                // We do this so that we can do specialization in two passes: first,
                // build the mono_expr with all the specialized calls in place (but
                // no specializations performed yet), and then second, *after*
                // de-duplicating requested specializations (since multiple modules
                // which could be getting monomorphized in parallel might request
                // the same specialization independently), we work through the
                // queue of pending specializations to complete each specialization
                // exactly once.
                match &mut procs.pending_specializations {
                    Some(pending_specializations) => {
                        let is_imported = assigned.module_id() != proc_name.module_id();
                        // builtins are currently (re)defined in each module, so not really imported
                        let is_builtin = proc_name.is_builtin();
                        if is_imported && !is_builtin {
                            add_needed_external(procs, env, original_fn_var, proc_name);
                        } else {
                            // register the pending specialization, so this gets code genned later
                            add_pending(
                                pending_specializations,
                                proc_name,
                                full_layout.clone(),
                                pending,
                            );
                        }

                        debug_assert_eq!(
                            arg_layouts.len(),
                            field_symbols.len(),
                            "see call_by_name for background (scroll down a bit)"
                        );
                        let call = Expr::FunctionCall {
                            call_type: CallType::ByName(proc_name),
                            ret_layout: ret_layout.clone(),
                            full_layout: full_layout.clone(),
                            arg_layouts,
                            args: field_symbols,
                        };

                        let iter = loc_args.into_iter().rev().zip(field_symbols.iter().rev());

                        let result = Stmt::Let(assigned, call, ret_layout.clone(), hole);
                        assign_to_symbols(env, procs, layout_cache, iter, result)
                    }
                    None => {
                        let opt_partial_proc = procs.partial_procs.get(&proc_name);

                        match opt_partial_proc {
                            Some(partial_proc) => {
                                // TODO should pending_procs hold a Rc<Proc> to avoid this .clone()?
                                let partial_proc = partial_proc.clone();

                                // Mark this proc as in-progress, so if we're dealing with
                                // mutually recursive functions, we don't loop forever.
                                // (We had a bug around this before this system existed!)
                                procs
                                    .specialized
                                    .insert((proc_name, full_layout.clone()), InProgress);

                                match specialize(
                                    env,
                                    procs,
                                    proc_name,
                                    layout_cache,
                                    pending,
                                    partial_proc,
                                ) {
                                    Ok((proc, layout)) => {
                                        debug_assert_eq!(full_layout, layout);
                                        let function_layout =
                                            FunctionLayouts::from_layout(env.arena, layout);

                                        procs.specialized.remove(&(proc_name, full_layout.clone()));

                                        procs.specialized.insert(
                                            (proc_name, function_layout.full.clone()),
                                            Done(proc),
                                        );

                                        if field_symbols.is_empty() {
                                            debug_assert!(loc_args.is_empty());

                                            // This happens when we return a function, e.g.
                                            //
                                            // foo = Num.add
                                            //
                                            // Even though the layout (and type) are functions,
                                            // there are no arguments. This confuses our IR,
                                            // and we have to fix it here.
                                            match full_layout {
                                                Layout::Closure(_, closure_layout, _) => {
                                                    let call = Expr::FunctionCall {
                                                        call_type: CallType::ByName(proc_name),
                                                        ret_layout: function_layout.result.clone(),
                                                        full_layout: function_layout.full.clone(),
                                                        arg_layouts: function_layout.arguments,
                                                        args: field_symbols,
                                                    };

                                                    // in the case of a closure specifically, we
                                                    // have to create a custom layout, to make sure
                                                    // the closure data is part of the layout
                                                    let closure_struct_layout = Layout::Struct(
                                                        env.arena.alloc([
                                                            function_layout.full,
                                                            closure_layout
                                                                .as_block_of_memory_layout(),
                                                        ]),
                                                    );

                                                    Stmt::Let(
                                                        assigned,
                                                        call,
                                                        closure_struct_layout,
                                                        hole,
                                                    )
                                                }
                                                _ => {
                                                    let call = Expr::FunctionCall {
                                                        call_type: CallType::ByName(proc_name),
                                                        ret_layout: function_layout.result.clone(),
                                                        full_layout: function_layout.full.clone(),
                                                        arg_layouts: function_layout.arguments,
                                                        args: field_symbols,
                                                    };

                                                    Stmt::Let(
                                                        assigned,
                                                        call,
                                                        function_layout.full,
                                                        hole,
                                                    )
                                                }
                                            }
                                        } else {
                                            debug_assert_eq!(
                                                function_layout.arguments.len(),
                                                field_symbols.len(),
                                                "scroll up a bit for background"
                                            );
                                            let call = Expr::FunctionCall {
                                                call_type: CallType::ByName(proc_name),
                                                ret_layout: function_layout.result.clone(),
                                                full_layout: function_layout.full,
                                                arg_layouts: function_layout.arguments,
                                                args: field_symbols,
                                            };

                                            let iter = loc_args
                                                .into_iter()
                                                .rev()
                                                .zip(field_symbols.iter().rev());

                                            let result = Stmt::Let(
                                                assigned,
                                                call,
                                                function_layout.result,
                                                hole,
                                            );

                                            assign_to_symbols(
                                                env,
                                                procs,
                                                layout_cache,
                                                iter,
                                                result,
                                            )
                                        }
                                    }
                                    Err(error) => {
                                        let error_msg = env.arena.alloc(format!(
                                            "TODO generate a RuntimeError message for {:?}",
                                            error
                                        ));

                                        procs.runtime_errors.insert(proc_name, error_msg);

                                        panic!();
                                        // Stmt::RuntimeError(error_msg)
                                    }
                                }
                            }

                            None if assigned.module_id() != proc_name.module_id() => {
                                add_needed_external(procs, env, original_fn_var, proc_name);

                                debug_assert_eq!(
                                    arg_layouts.len(),
                                    field_symbols.len(),
                                    "scroll up a bit for background"
                                );

                                let call = Expr::FunctionCall {
                                    call_type: CallType::ByName(proc_name),
                                    ret_layout: ret_layout.clone(),
                                    full_layout: full_layout.clone(),
                                    arg_layouts,
                                    args: field_symbols,
                                };

                                let iter =
                                    loc_args.into_iter().rev().zip(field_symbols.iter().rev());

                                let result = Stmt::Let(assigned, call, ret_layout.clone(), hole);
                                assign_to_symbols(env, procs, layout_cache, iter, result)
                            }

                            None => {
                                // This must have been a runtime error.
                                match procs.runtime_errors.get(&proc_name) {
                                    Some(error) => Stmt::RuntimeError(
                                        env.arena.alloc(format!("runtime error {:?}", error)),
                                    ),
                                    None => unreachable!("Proc name {:?} is invalid", proc_name),
                                }
                            }
                        }
                    }
                }
            }
        }
        Err(LayoutProblem::UnresolvedTypeVar(var)) => {
            let msg = format!(
                "Hit an unresolved type variable {:?} when creating a layout for {:?} (var {:?})",
                var, proc_name, fn_var
            );
            Stmt::RuntimeError(env.arena.alloc(msg))
        }
        Err(LayoutProblem::Erroneous) => {
            let msg = format!(
                "Hit an erroneous type when creating a layout for {:?}",
                proc_name
            );
            Stmt::RuntimeError(env.arena.alloc(msg))
        }
    }
}

/// A pattern, including possible problems (e.g. shadowing) so that
/// codegen can generate a runtime error if this pattern is reached.
#[derive(Clone, Debug, PartialEq)]
pub enum Pattern<'a> {
    Identifier(Symbol),
    Underscore,

    IntLiteral(i64),
    FloatLiteral(u64),
    BitLiteral {
        value: bool,
        tag_name: TagName,
        union: crate::exhaustive::Union,
    },
    EnumLiteral {
        tag_id: u8,
        tag_name: TagName,
        union: crate::exhaustive::Union,
    },
    StrLiteral(Box<str>),

    RecordDestructure(Vec<'a, RecordDestruct<'a>>, Layout<'a>),
    AppliedTag {
        tag_name: TagName,
        tag_id: u8,
        arguments: Vec<'a, (Pattern<'a>, Layout<'a>)>,
        layout: Layout<'a>,
        union: crate::exhaustive::Union,
    },
}

#[derive(Clone, Debug, PartialEq)]
pub struct RecordDestruct<'a> {
    pub label: Lowercase,
    pub variable: Variable,
    pub layout: Layout<'a>,
    pub typ: DestructType<'a>,
}

#[derive(Clone, Debug, PartialEq)]
pub enum DestructType<'a> {
    Required(Symbol),
    Guard(Pattern<'a>),
}

#[derive(Clone, Debug, PartialEq)]
pub struct WhenBranch<'a> {
    pub patterns: Vec<'a, Pattern<'a>>,
    pub value: Expr<'a>,
    pub guard: Option<Stmt<'a>>,
}

#[allow(clippy::type_complexity)]
fn from_can_pattern<'a>(
    env: &mut Env<'a, '_>,
    layout_cache: &mut LayoutCache<'a>,
    can_pattern: &roc_can::pattern::Pattern,
) -> Result<
    (
        Pattern<'a>,
        Vec<'a, (Symbol, Variable, roc_can::expr::Expr)>,
    ),
    RuntimeError,
> {
    let mut assignments = Vec::new_in(env.arena);
    let pattern = from_can_pattern_help(env, layout_cache, can_pattern, &mut assignments)?;

    Ok((pattern, assignments))
}

fn from_can_pattern_help<'a>(
    env: &mut Env<'a, '_>,
    layout_cache: &mut LayoutCache<'a>,
    can_pattern: &roc_can::pattern::Pattern,
    assignments: &mut Vec<'a, (Symbol, Variable, roc_can::expr::Expr)>,
) -> Result<Pattern<'a>, RuntimeError> {
    use roc_can::pattern::Pattern::*;

    match can_pattern {
<<<<<<< HEAD
        Underscore => Pattern::Underscore,
        Identifier(symbol) => Pattern::Identifier(*symbol),
        IntLiteral(_, v) => Pattern::IntLiteral(*v),
        FloatLiteral(_, v) => Pattern::FloatLiteral(f64::to_bits(*v)),
        StrLiteral(v) => Pattern::StrLiteral(v.clone()),
        Shadowed(region, ident) => Pattern::Shadowed(*region, ident.clone()),
        UnsupportedPattern(region) => Pattern::UnsupportedPattern(*region),
=======
        Underscore => Ok(Pattern::Underscore),
        Identifier(symbol) => Ok(Pattern::Identifier(*symbol)),
        IntLiteral(v) => Ok(Pattern::IntLiteral(*v)),
        FloatLiteral(v) => Ok(Pattern::FloatLiteral(f64::to_bits(*v))),
        StrLiteral(v) => Ok(Pattern::StrLiteral(v.clone())),
        Shadowed(region, ident) => Err(RuntimeError::Shadowing {
            original_region: *region,
            shadow: ident.clone(),
        }),
        UnsupportedPattern(region) => Err(RuntimeError::UnsupportedPattern(*region)),

>>>>>>> dc762965
        MalformedPattern(_problem, region) => {
            // TODO preserve malformed problem information here?
            Err(RuntimeError::UnsupportedPattern(*region))
        }
        NumLiteral(var, num) => match num_argument_to_int_or_float(env.subs, *var) {
            IntOrFloat::IntType => Ok(Pattern::IntLiteral(*num)),
            IntOrFloat::FloatType => Ok(Pattern::FloatLiteral(*num as u64)),
        },

        AppliedTag {
            whole_var,
            tag_name,
            arguments,
            ..
        } => {
            use crate::exhaustive::Union;
            use crate::layout::UnionVariant::*;

            let variant = crate::layout::union_sorted_tags(env.arena, *whole_var, env.subs);

            let result = match variant {
                Never => unreachable!(
                    "there is no pattern of type `[]`, union var {:?}",
                    *whole_var
                ),
                Unit | UnitWithArguments => Pattern::EnumLiteral {
                    tag_id: 0,
                    tag_name: tag_name.clone(),
                    union: Union {
                        render_as: RenderAs::Tag,
                        alternatives: vec![Ctor {
                            tag_id: TagId(0),
                            name: tag_name.clone(),
                            arity: 0,
                        }],
                    },
                },
                BoolUnion { ttrue, ffalse } => Pattern::BitLiteral {
                    value: tag_name == &ttrue,
                    tag_name: tag_name.clone(),
                    union: Union {
                        render_as: RenderAs::Tag,
                        alternatives: vec![
                            Ctor {
                                tag_id: TagId(0),
                                name: ffalse,
                                arity: 0,
                            },
                            Ctor {
                                tag_id: TagId(1),
                                name: ttrue,
                                arity: 0,
                            },
                        ],
                    },
                },
                ByteUnion(tag_names) => {
                    let tag_id = tag_names
                        .iter()
                        .position(|key| key == tag_name)
                        .expect("tag must be in its own type");

                    let mut ctors = std::vec::Vec::with_capacity(tag_names.len());
                    for (i, tag_name) in tag_names.iter().enumerate() {
                        ctors.push(Ctor {
                            tag_id: TagId(i as u8),
                            name: tag_name.clone(),
                            arity: 0,
                        })
                    }

                    let union = crate::exhaustive::Union {
                        render_as: RenderAs::Tag,
                        alternatives: ctors,
                    };

                    Pattern::EnumLiteral {
                        tag_id: tag_id as u8,
                        tag_name: tag_name.clone(),
                        union,
                    }
                }
                Unwrapped(field_layouts) => {
                    let union = crate::exhaustive::Union {
                        render_as: RenderAs::Tag,
                        alternatives: vec![Ctor {
                            tag_id: TagId(0),
                            name: tag_name.clone(),
                            arity: field_layouts.len(),
                        }],
                    };

                    let mut arguments = arguments.clone();

                    arguments.sort_by(|arg1, arg2| {
                        let ptr_bytes = 8;

                        let layout1 = layout_cache.from_var(env.arena, arg1.0, env.subs).unwrap();
                        let layout2 = layout_cache.from_var(env.arena, arg2.0, env.subs).unwrap();

                        let size1 = layout1.alignment_bytes(ptr_bytes);
                        let size2 = layout2.alignment_bytes(ptr_bytes);

                        size2.cmp(&size1)
                    });

                    let mut mono_args = Vec::with_capacity_in(arguments.len(), env.arena);
                    for ((_, loc_pat), layout) in arguments.iter().zip(field_layouts.iter()) {
                        mono_args.push((
                            from_can_pattern_help(env, layout_cache, &loc_pat.value, assignments)?,
                            layout.clone(),
                        ));
                    }

                    let layout = Layout::Struct(field_layouts.into_bump_slice());

                    Pattern::AppliedTag {
                        tag_name: tag_name.clone(),
                        tag_id: 0,
                        arguments: mono_args,
                        union,
                        layout,
                    }
                }
                Wrapped(tags) => {
                    let mut ctors = std::vec::Vec::with_capacity(tags.len());
                    for (i, (tag_name, args)) in tags.iter().enumerate() {
                        ctors.push(Ctor {
                            tag_id: TagId(i as u8),
                            name: tag_name.clone(),
                            // don't include tag discriminant in arity
                            arity: args.len() - 1,
                        })
                    }

                    let union = crate::exhaustive::Union {
                        render_as: RenderAs::Tag,
                        alternatives: ctors,
                    };

                    let (tag_id, (_, argument_layouts)) = tags
                        .iter()
                        .enumerate()
                        .find(|(_, (key, _))| key == tag_name)
                        .expect("tag must be in its own type");

                    let mut mono_args = Vec::with_capacity_in(arguments.len(), env.arena);
                    // disregard the tag discriminant layout

                    let mut arguments = arguments.clone();

                    arguments.sort_by(|arg1, arg2| {
                        let ptr_bytes = 8;

                        let layout1 = layout_cache.from_var(env.arena, arg1.0, env.subs).unwrap();
                        let layout2 = layout_cache.from_var(env.arena, arg2.0, env.subs).unwrap();

                        let size1 = layout1.alignment_bytes(ptr_bytes);
                        let size2 = layout2.alignment_bytes(ptr_bytes);

                        size2.cmp(&size1)
                    });

                    // TODO make this assert pass, it currently does not because
                    // 0-sized values are dropped out
                    // debug_assert_eq!(arguments.len(), argument_layouts[1..].len());
                    let it = argument_layouts[1..].iter();
                    for ((_, loc_pat), layout) in arguments.iter().zip(it) {
                        mono_args.push((
                            from_can_pattern_help(env, layout_cache, &loc_pat.value, assignments)?,
                            layout.clone(),
                        ));
                    }

                    let mut layouts: Vec<&'a [Layout<'a>]> =
                        Vec::with_capacity_in(tags.len(), env.arena);

                    for (_, arg_layouts) in tags.into_iter() {
                        layouts.push(arg_layouts);
                    }

                    let layout = Layout::Union(layouts.into_bump_slice());

                    Pattern::AppliedTag {
                        tag_name: tag_name.clone(),
                        tag_id: tag_id as u8,
                        arguments: mono_args,
                        union,
                        layout,
                    }
                }
            };

            Ok(result)
        }

        RecordDestructure {
            whole_var,
            destructs,
            ..
        } => {
            // sorted fields based on the type
            let sorted_fields = crate::layout::sort_record_fields(env.arena, *whole_var, env.subs);

            // sorted fields based on the destruct
            let mut mono_destructs = Vec::with_capacity_in(destructs.len(), env.arena);
            let destructs_by_label = env.arena.alloc(MutMap::default());
            destructs_by_label.extend(destructs.iter().map(|x| (&x.value.label, x)));

            let mut field_layouts = Vec::with_capacity_in(sorted_fields.len(), env.arena);

            // next we step through both sequences of fields. The outer loop is the sequence based
            // on the type, since not all fields need to actually be destructured in the source
            // language.
            //
            // However in mono patterns, we do destruct all patterns (but use Underscore) when
            // in the source the field is not matche in the source language.
            //
            // Optional fields somewhat complicate the matter here

            for (label, variable, res_layout) in sorted_fields.into_iter() {
                match res_layout {
                    Ok(field_layout) => {
                        // the field is non-optional according to the type

                        match destructs_by_label.remove(&label) {
                            Some(destruct) => {
                                // this field is destructured by the pattern
                                mono_destructs.push(from_can_record_destruct(
                                    env,
                                    layout_cache,
                                    &destruct.value,
                                    field_layout.clone(),
                                    assignments,
                                )?);
                            }
                            None => {
                                // this field is not destructured by the pattern
                                // put in an underscore
                                mono_destructs.push(RecordDestruct {
                                    label: label.clone(),
                                    variable,
                                    layout: field_layout.clone(),
                                    typ: DestructType::Guard(Pattern::Underscore),
                                });
                            }
                        }

                        // the layout of this field is part of the layout of the record
                        field_layouts.push(field_layout);
                    }
                    Err(field_layout) => {
                        // the field is optional according to the type
                        match destructs_by_label.remove(&label) {
                            Some(destruct) => {
                                // this field is destructured by the pattern
                                match &destruct.value.typ {
                                    roc_can::pattern::DestructType::Optional(_, loc_expr) => {
                                        // if we reach this stage, the optional field is not present
                                        // so we push the default assignment into the branch
                                        assignments.push((
                                            destruct.value.symbol,
                                            variable,
                                            loc_expr.value.clone(),
                                        ));
                                    }
                                    _ => unreachable!(
                                        "only optional destructs can be optional fields"
                                    ),
                                };
                            }
                            None => {
                                // this field is not destructured by the pattern
                                // put in an underscore
                                mono_destructs.push(RecordDestruct {
                                    label: label.clone(),
                                    variable,
                                    layout: field_layout.clone(),
                                    typ: DestructType::Guard(Pattern::Underscore),
                                });
                            }
                        }
                    }
                }
            }

            for (_, destruct) in destructs_by_label.drain() {
                // this destruct is not in the type, but is in the pattern
                // it must be an optional field, and we will use the default
                match &destruct.value.typ {
                    roc_can::pattern::DestructType::Optional(field_var, loc_expr) => {
                        // TODO these don't match up in the uniqueness inference; when we remove
                        // that, reinstate this assert!
                        //
                        // dbg!(&env.subs.get_without_compacting(*field_var).content);
                        // dbg!(&env.subs.get_without_compacting(destruct.value.var).content);
                        // debug_assert_eq!(
                        //     env.subs.get_root_key_without_compacting(*field_var),
                        //     env.subs.get_root_key_without_compacting(destruct.value.var)
                        // );
                        assignments.push((
                            destruct.value.symbol,
                            // destruct.value.var,
                            *field_var,
                            loc_expr.value.clone(),
                        ));
                    }
                    _ => unreachable!("only optional destructs can be optional fields"),
                }
            }

            Ok(Pattern::RecordDestructure(
                mono_destructs,
                Layout::Struct(field_layouts.into_bump_slice()),
            ))
        }
    }
}

fn from_can_record_destruct<'a>(
    env: &mut Env<'a, '_>,
    layout_cache: &mut LayoutCache<'a>,
    can_rd: &roc_can::pattern::RecordDestruct,
    field_layout: Layout<'a>,
    assignments: &mut Vec<'a, (Symbol, Variable, roc_can::expr::Expr)>,
) -> Result<RecordDestruct<'a>, RuntimeError> {
    Ok(RecordDestruct {
        label: can_rd.label.clone(),
        variable: can_rd.var,
        layout: field_layout,
        typ: match &can_rd.typ {
            roc_can::pattern::DestructType::Required => DestructType::Required(can_rd.symbol),
            roc_can::pattern::DestructType::Optional(_, _) => {
                // if we reach this stage, the optional field is present
                DestructType::Required(can_rd.symbol)
            }
            roc_can::pattern::DestructType::Guard(_, loc_pattern) => DestructType::Guard(
                from_can_pattern_help(env, layout_cache, &loc_pattern.value, assignments)?,
            ),
        },
    })
}

/// Potentially translate LowLevel operations into more efficient ones based on
/// uniqueness type info.
///
/// For example, turning LowLevel::ListSet to LowLevel::ListSetInPlace if the
/// list is Unique.
fn optimize_low_level(
    subs: &Subs,
    op: LowLevel,
    args: &[(Variable, roc_can::expr::Expr)],
) -> LowLevel {
    match op {
        LowLevel::ListSet => {
            // The first arg is the one with the List in it.
            // List.set : List elem, Int, elem -> List elem
            let list_arg_var = args[0].0;
            let content = subs.get_without_compacting(list_arg_var).content;

            match content {
                Content::Structure(FlatType::Apply(Symbol::ATTR_ATTR, attr_args)) => {
                    debug_assert_eq!(attr_args.len(), 2);

                    // If the first argument (the List) is unique,
                    // then we can safely upgrade to List.set_in_place
                    let attr_arg_content = subs.get_without_compacting(attr_args[0]).content;

                    if attr_arg_content.is_unique(subs) {
                        LowLevel::ListSetInPlace
                    } else {
                        LowLevel::ListSet
                    }
                }
                _ => op,
            }
        }
        _ => op,
    }
}

pub enum IntOrFloat {
    IntType,
    FloatType,
}

/// Given the `a` in `Num a`, determines whether it's an int or a float
pub fn num_argument_to_int_or_float(subs: &Subs, var: Variable) -> IntOrFloat {
    match subs.get_without_compacting(var).content {
        Content::Alias(Symbol::NUM_INTEGER, args, _) => {
            debug_assert!(args.len() == 1);

            // TODO: we probably need to match on the type of the arg
            IntOrFloat::IntType
        }
        Content::FlexVar(_) => {
            // If this was still a (Num *), assume compiling it to an Int
            IntOrFloat::IntType
        }
        Content::Alias(Symbol::NUM_FLOATINGPOINT, args, _) => {
            debug_assert!(args.len() == 1);

            // TODO: we probably need to match on the type of the arg
            IntOrFloat::FloatType
        }
        Content::Structure(FlatType::Apply(Symbol::ATTR_ATTR, attr_args)) => {
            debug_assert!(attr_args.len() == 2);

            // Recurse on the second argument
            num_argument_to_int_or_float(subs, attr_args[1])
        }
        Content::Alias(Symbol::NUM_F64, args, _) | Content::Alias(Symbol::NUM_F32, args, _) => {
            debug_assert!(args.is_empty());

            IntOrFloat::FloatType
        }
        other => {
            panic!(
                "Unrecognized Num type argument for var {:?} with Content: {:?}",
                var, other
            );
        }
    }
}<|MERGE_RESOLUTION|>--- conflicted
+++ resolved
@@ -5567,19 +5567,10 @@
     use roc_can::pattern::Pattern::*;
 
     match can_pattern {
-<<<<<<< HEAD
-        Underscore => Pattern::Underscore,
-        Identifier(symbol) => Pattern::Identifier(*symbol),
-        IntLiteral(_, v) => Pattern::IntLiteral(*v),
-        FloatLiteral(_, v) => Pattern::FloatLiteral(f64::to_bits(*v)),
-        StrLiteral(v) => Pattern::StrLiteral(v.clone()),
-        Shadowed(region, ident) => Pattern::Shadowed(*region, ident.clone()),
-        UnsupportedPattern(region) => Pattern::UnsupportedPattern(*region),
-=======
         Underscore => Ok(Pattern::Underscore),
         Identifier(symbol) => Ok(Pattern::Identifier(*symbol)),
-        IntLiteral(v) => Ok(Pattern::IntLiteral(*v)),
-        FloatLiteral(v) => Ok(Pattern::FloatLiteral(f64::to_bits(*v))),
+        IntLiteral(_, v) => Ok(Pattern::IntLiteral(*v)),
+        FloatLiteral(_, v) => Ok(Pattern::FloatLiteral(f64::to_bits(*v))),
         StrLiteral(v) => Ok(Pattern::StrLiteral(v.clone())),
         Shadowed(region, ident) => Err(RuntimeError::Shadowing {
             original_region: *region,
@@ -5587,7 +5578,6 @@
         }),
         UnsupportedPattern(region) => Err(RuntimeError::UnsupportedPattern(*region)),
 
->>>>>>> dc762965
         MalformedPattern(_problem, region) => {
             // TODO preserve malformed problem information here?
             Err(RuntimeError::UnsupportedPattern(*region))
