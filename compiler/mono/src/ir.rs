--- conflicted
+++ resolved
@@ -7927,15 +7927,6 @@
     assigned: Symbol,
     hole: &'a Stmt<'a>,
 ) -> Stmt<'a> {
-<<<<<<< HEAD
-    // NOTE this can happen if there is a type error somewhere. Since the lambda set is empty,
-    // there is really nothing we can do here, so we just proceed with the hole itself and
-    // hope that the type error is communicated in a clear way elsewhere.
-    if lambda_set.is_empty() {
-        return hole.clone();
-    }
-    debug_assert!(!lambda_set.is_empty());
-=======
     if lambda_set.is_empty() {
         // NOTE this can happen if there is a type error somewhere. Since the lambda set is empty,
         // there is really nothing we can do here. We generate a runtime error here which allows
@@ -7945,7 +7936,6 @@
         let msg = "a Lambda Set isempty. Most likely there is a type error in your program.";
         return Stmt::RuntimeError(msg);
     }
->>>>>>> ceefcb00
 
     let join_point_id = JoinPointId(env.unique_symbol());
 
