--- conflicted
+++ resolved
@@ -371,9 +371,6 @@
     function_value
 }
 
-<<<<<<< HEAD
-fn build_inc_n_wrapper<'a, 'ctx, 'env>(
-=======
 enum Mode {
     Inc,
     IncN,
@@ -382,17 +379,11 @@
 
 /// a functin that accepts two arguments: the value to increment, and an amount to increment by
 pub fn build_inc_n_wrapper<'a, 'ctx, 'env>(
->>>>>>> 4afd3cfc
     env: &Env<'a, 'ctx, 'env>,
     layout_ids: &mut LayoutIds<'a>,
     layout: &Layout<'a>,
 ) -> FunctionValue<'ctx> {
-<<<<<<< HEAD
-    // build_rc_wrapper(env, layout_ids, layout, Mode::Inc(n))
-    todo!()
-=======
     build_rc_wrapper(env, layout_ids, layout, Mode::IncN)
->>>>>>> 4afd3cfc
 }
 
 /// a functin that accepts two arguments: the value to increment; increments by 1
@@ -427,10 +418,7 @@
         .to_symbol_string(symbol, &env.interns);
 
     let fn_name = match rc_operation {
-<<<<<<< HEAD
-=======
         Mode::IncN => format!("{}_inc_n", fn_name),
->>>>>>> 4afd3cfc
         Mode::Inc => format!("{}_inc", fn_name),
         Mode::Dec => format!("{}_dec", fn_name),
     };
@@ -481,10 +469,6 @@
 
             match rc_operation {
                 Mode::Inc => {
-<<<<<<< HEAD
-                    // we hardcode the 1 here
-=======
->>>>>>> 4afd3cfc
                     let n = 1;
                     increment_refcount_layout(env, function_value, layout_ids, n, value, layout);
                 }
